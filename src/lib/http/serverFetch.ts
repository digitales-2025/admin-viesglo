import { cookies } from "next/headers";

import { Result } from "./result";

// Configuración extendida para las peticiones
interface ServerFetchConfig extends RequestInit {
  body?: BodyInit | FormData;
  contentType?: string;
  params?: Record<string, string | number>;
  headers?: Record<string, string>;
  maxRetries?: number;
  retryDelay?: number;
}

/**
 * Información acerca del error en la petición al backend
 */
type ServerFetchError = {
  statusCode: number;
  message: string;
  error: string;
};

/**
 * Determina si el código se está ejecutando en el servidor o en el cliente
 * @returns true si está en el servidor, false si está en el cliente
 */
const isServer = () => typeof window === "undefined";

/**
 * Realiza una petición al backend y devuelve un Result.
 *
 * Un Result es una tupla que contiene uno de dos casos:
 * - Si la petición es exitosa (codigo 2xx) la tupla contiene `[datos, null]`
 * - Si la petición falla la tupla contiene `[null, ServerFetchError]`
 *
 * `ServerFetchError` es un objeto que contiene {statusCode, message, error}
 *
 * @example
 * ```ts
 * const [user, err] = await serverFetch<User>("/users/123")
 * if (err !== null) {
 *     // Manejar error
 *     return not_found();
 * }
 * // Utilizar `user`
 * return <p>Hola {user.name}</p>
 * ```
 *
 * IMPORTANTE: Si la API no responde, o hubo algun otro error, esta funcion devuelve `{statusCode: 503}`
 *
 * IMPORTANTE: Esta funcion no refresca cookies de sesion. Esta función asume
 * que la cookie `access_token` existe y es válida. El refresco de
 * tokens se realiza en el middleware.
 *
 * @type Success El tipo de dato que el API devuelve
 * @param url La URL a hacer la petición
 * @param options Opciones enviadas a fetch
 * @returns Una tupla con los datos, o un error
 *
 */
export async function serverFetch<Success>(
  url: string,
  options?: RequestInit
): Promise<Result<Success, ServerFetchError>> {
  // Usamos try/catch para manejar errores al acceder a cookies desde el cliente
  let accessToken = null;
  let refreshToken = null;
  let cookieStore = null;

  try {
    // Solo accedemos a cookies si estamos en el servidor
    if (isServer()) {
      cookieStore = await cookies();
      accessToken = cookieStore.get("access_token")?.value;
      refreshToken = cookieStore.get("refresh_token")?.value;
    } else {
      // En cliente, podríamos intentar obtener los tokens de otra manera
      // Por ejemplo, de localStorage o de un estado global de la aplicación
      console.warn("serverFetch: Ejecutándose en el cliente, no se pueden obtener cookies del servidor");

      // Si se implementa un mecanismo alternativo para el cliente:
      // accessToken = getAccessTokenFromClientSide();
      // refreshToken = getRefreshTokenFromClientSide();
    }
  } catch (error) {
    console.error("Error al acceder a las cookies:", error);
  }

  // Si no hay refreshToken, no podemos autenticar la solicitud
  if (!refreshToken) {
    if (process.env.NODE_ENV === "development") {
      console.warn(
        "\tSERVER FETCH: No hay refresh_token disponible para la solicitud. Intentando continuar sin autenticación."
      );
    }

    // En lugar de retornar un error, intentamos continuar sin token
    try {
      const response = await fetch(`${process.env.BACKEND_URL}${url}`, {
        ...options,
        headers: {
          ...options?.headers,
        },
        credentials: "include",
      });

      if (!response.ok) {
        const data = (await response.json()) as Partial<ServerFetchError>;
        return [
          // @ts-expect-error allowing null
          null,
          {
            statusCode: response.status,
            message: data.message ?? "API no disponible",
            error: data.error ?? "Error desconocido",
          },
        ];
      }

      const data = await response.json();
      return [data, null];
    } catch (error) {
      console.error(error);
      return [
        // @ts-expect-error allowing null
        null,
        {
          statusCode: 503,
          message: "Error interno",
          error: "Error interno",
        },
      ];
    }
  }

  try {
    // Configuramos los cookies para la solicitud
    let cookieHeader = `refresh_token=${refreshToken}`;
    if (accessToken) {
      cookieHeader += `; access_token=${accessToken}`;
    }

    const response = await fetch(`${process.env.BACKEND_URL}${url}`, {
      ...options,
      headers: {
        ...options?.headers,
        Cookie: cookieHeader,
      },
      credentials: "include", // Importante para que el navegador incluya las cookies en la solicitud
    });

    // Si recibimos cookies de Set-Cookie, las guardamos para actualizar el access_token
    const setCookieHeader = response.headers.get("set-cookie");
    if (setCookieHeader && isServer() && cookieStore) {
      try {
        // Extraer y guardar el nuevo access_token si está presente
        const accessTokenMatch = setCookieHeader.match(/access_token=([^;]+)/);
        if (accessTokenMatch && accessTokenMatch[1]) {
          cookieStore.set("access_token", accessTokenMatch[1], {
            httpOnly: true,
            secure: process.env.NODE_ENV === "production",
            sameSite: "strict",
            path: "/",
          });
        }
      } catch (error) {
        // Si hay un error al establecer cookies, lo registramos pero continuamos
        console.error("Error al actualizar cookie de access_token:", error);
      }
    }

    if (!response.ok) {
      const data = (await response.json()) as Partial<ServerFetchError>;
      return [
        // @ts-expect-error allowing null
        null,
        {
          statusCode: response.status,
          message: data.message ?? "API no disponible",
          error: data.error ?? "Error desconocido",
        },
      ];
    }

    const data = await response.json();
    return [data, null];
  } catch (error) {
    console.error(error);
    return [
      // @ts-expect-error allowing null
      null,
      {
        statusCode: 503,
        message: "Error interno",
        error: "Error interno",
      },
    ];
  }
}

// Función para procesar respuestas con headers y datos binarios
async function processResponse<T>(response: Response): Promise<[T | null, ServerFetchError | null, Response | null]> {
  if (!response.ok) {
    try {
      const data = (await response.json()) as Partial<ServerFetchError>;
      return [
        null,
        {
          statusCode: response.status,
          message: data.message ?? "API no disponible",
          error: data.error ?? "Error desconocido",
        },
        null,
      ];
    } catch (error) {
      console.log("X ~ Error al procesar la respuesta", error);
      return [
        null,
        {
          statusCode: response.status,
          message: "Error en la respuesta",
          error: "No se pudo procesar la respuesta",
        },
        null,
      ];
    }
  }

  // Para respuestas binarias o descargas, devolvemos la respuesta completa
  if (
    response.headers.get("Content-Type")?.includes("application/octet-stream") ||
    response.headers.get("Content-Disposition")?.includes("attachment") ||
    response.headers.get("Content-Disposition")?.includes("inline")
  ) {
    return [null, null, response];
  }

  try {
    const data = await response.json();
    return [data as T, null, null];
  } catch (error) {
    console.log("X ~ Error al procesar la respuesta", error);
    // Si la respuesta no es JSON, devolvemos la respuesta completa
    return [null, null, response];
  }
}

// Función para realizar peticiones y obtener también la respuesta
export async function serverFetchWithResponse<T>(
  url: string,
  options?: RequestInit
): Promise<[T | null, ServerFetchError | null, Response | null]> {
  const cookieStore = await cookies();
  const accessToken = cookieStore.get("access_token")?.value;
  const refreshToken = cookieStore.get("refresh_token")?.value;

  // Si no hay refreshToken, no podemos autenticar la solicitud
  if (!refreshToken) {
    if (process.env.NODE_ENV === "development") {
      console.error("\tSERVER FETCH: No hay refresh_token disponible para la solicitud");
    }
    return [
      null,
      {
        statusCode: 401,
        message: "No autenticado",
        error: "Token de autenticación no disponible",
      },
      null,
    ];
  }

  try {
    // Configuramos los cookies para la solicitud
    let cookieHeader = `refresh_token=${refreshToken}`;
    if (accessToken) {
      cookieHeader += `; access_token=${accessToken}`;
    }

    const response = await fetch(`${process.env.BACKEND_URL}${url}`, {
      ...options,
      headers: {
        ...options?.headers,
        Cookie: cookieHeader,
      },
      credentials: "include", // Importante para que el navegador incluya las cookies en la solicitud
    });

    // Si recibimos cookies de Set-Cookie, las guardamos para actualizar el access_token
    const setCookieHeader = response.headers.get("set-cookie");
    if (setCookieHeader) {
      // Extraer y guardar el nuevo access_token si está presente
      const accessTokenMatch = setCookieHeader.match(/access_token=([^;]+)/);
      if (accessTokenMatch && accessTokenMatch[1]) {
        cookieStore.set("access_token", accessTokenMatch[1], {
          httpOnly: true,
          secure: process.env.NODE_ENV === "production",
          sameSite: "strict",
          path: "/",
        });
      }
    }

    return processResponse<T>(response);
  } catch (error) {
    console.error(error);
    return [
      null,
      {
        statusCode: 503,
        message: "Error interno",
        error: "Error interno",
      },
      null,
    ];
  }
}

/**
 * Objeto que proporciona métodos para realizar peticiones HTTP
 */
export const http = {
  /**
   * Realiza una petición GET
   * @param url - La URL a la que se realizará la petición
   * @param config - Configuración opcional para la petición fetch
   * @returns Una promesa que resuelve con los datos de tipo T, o un error
   * @example
   * ```ts
   * const [data, err] = await http.get<User>("/users/");
   * ```
   */
  get<T>(url: string, config?: RequestInit) {
    return serverFetch<T>(url, config);
  },

  /**
   * Realiza una petición POST
   * @param url - La URL a la que se realizará la petición
   * @param body - El cuerpo de la petición, puede ser un objeto o BodyInit
   * @param config - Configuración opcional para la petición fetch
   * @returns Una promesa que resuelve con los datos de tipo T, o un error
   * @example
   * ```ts
   * const [newUser, err] = await http.post<User>("/users", { name: "Linus" });
   * ```
   */
  post<T>(url: string, body?: BodyInit | object, config?: RequestInit) {
    return serverFetch<T>(url, {
      ...config,
      method: "POST",
      body: processBody(body),
      headers: {
        "Content-Type": "application/json",
      },
    });
  },

  /**
   * Realiza una petición PUT
   * @param url - La URL a la que se realizará la petición
   * @param body - El cuerpo de la petición, puede ser un objeto o BodyInit
   * @param config - Configuración opcional para la petición fetch
   * @returns Una promesa que resuelve con los datos de tipo T, o un error
   * @example
   * ```ts
   * const [updatedUser, err] = await http.put<User>("/users/1f0c-3fca" { name: "Torvalds" });
   * ```
   */
  put<T>(url: string, body?: BodyInit | object, config?: RequestInit) {
    return serverFetch<T>(url, {
      ...config,
      method: "PUT",
      body: processBody(body),
      headers: {
        "Content-Type": "application/json",
      },
    });
  },

  /**
   * Realiza una petición DELETE
   * @param url - La URL a la que se realizará la petición
   * @param config - Configuración opcional para la petición fetch
   * @returns Una promesa que resuelve con los datos de tipo T, o un error
   * @example
   * ```ts
   * const [result, err] = await http.delete<void>("/users/1ca0-0aa3");
   * ```
   */
  delete<T>(url: string, body?: BodyInit | object, config?: ServerFetchConfig) {
    return serverFetch<T>(url, {
      ...config,
      method: "DELETE",
      body: processBody(body),

      headers: {
        "Content-Type": "application/json",
      },
    });
  },

  /**
   * Realiza una petición PATCH
   * @param url - La URL a la que se realizará la petición
   * @param body - El cuerpo de la petición, puede ser un objeto o BodyInit
   * @param config - Configuración opcional para la petición fetch
   * @returns Una promesa que resuelve con los datos de tipo T, o un error
   * @example
   * ```ts
   * const [patchedUser, err] = await http.patch<User>("/users/1010-1a0b", { name: "Linux" });
   * ```
   */
  patch<T>(url: string, body?: BodyInit | object, config?: Omit<ServerFetchConfig, "body">) {
    return serverFetch<T>(url, {
      ...config,
      method: "PATCH",
      body: processBody(body),
      headers: {
        "Content-Type": "application/json",
      },
    });
  },

  /**
   * Realiza una petición POST para enviar un multipart/form-data
   * @param url - La URL a la que se realizará la petición
   * @param body - El cuerpo de la petición, debe ser un FormData
   * @param config - Configuración opcional para la petición fetch
   * @returns Una promesa que resuelve con los datos de tipo T, o un error
   * @example
   * ```ts
   * const [newUser, err] = await http.multipartPost<User>("/users", formData);
   * ```
   */
  multipartPost<T>(url: string, body?: FormData, config?: RequestInit) {
    return serverFetch<T>(url, {
      ...config,
      method: "POST",
      body: body,
      headers: {
        // No establecer Content-Type para multipart/form-data
        ...config?.headers,
      },
    });
  },

  /**
   * Realiza una petición PUT multipart/form-data
   * @param url - La URL a la que se realizará la petición
   * @param body - El cuerpo de la petición, debe ser un FormData
   * @param config - Configuración opcional para la petición fetch
   * @returns Una promesa que resuelve con los datos de tipo T, o un error
   * @example
   * ```ts
   * const [updatedUser, err] = await http.multipartPut<User>("/users/1", formData);
   * ```
   */
  multipartPut<T>(url: string, body?: FormData, config?: RequestInit) {
    return serverFetch<T>(url, {
      ...config,
      method: "PUT",
      body: body,
      headers: {
        // No establecer Content-Type para multipart/form-data
        ...config?.headers,
      },
    });
  },

  multipartPatch<T>(url: string, body?: FormData, config?: RequestInit) {
    return serverFetch<T>(url, {
      ...config,
      method: "PATCH",
      body: body,
      headers: {
        // No establecer Content-Type para multipart/form-data
        ...config?.headers,
      },
    });
  },

  /**
<<<<<<< HEAD
   * Realiza una petición GET para descargar archivos binarios
   * @param url - La URL a la que se realizará la petición
   * @param config - Configuración opcional para la petición fetch
   * @returns Una promesa que resuelve con los datos blob y el nombre del archivo, o un error
   * @example
   * ```ts
   * const [result, err] = await http.download("/files/document.pdf");
   * if (!err) {
   *   const { blob, filename } = result;
   *   // Trabajar con el blob y filename
   * }
   * ```
   */
  download: async (
    url: string,
    config?: RequestInit
  ): Promise<[{ blob: Blob; filename: string } | null, ServerFetchError | null]> => {
    try {
      // Obtenemos las cookies
      let accessToken = null;
      let refreshToken = null;
      let cookieStore = null;

      if (isServer()) {
        cookieStore = await cookies();
        accessToken = cookieStore.get("access_token")?.value;
        refreshToken = cookieStore.get("refresh_token")?.value;
      }

      // Configuramos los cookies para la solicitud
      const headersObj: Record<string, string> = { ...((config?.headers || {}) as Record<string, string>) };

      if (accessToken) {
        headersObj["Cookie"] = `access_token=${accessToken}`;
        if (refreshToken) {
          headersObj["Cookie"] += `; refresh_token=${refreshToken}`;
        }
      }

      const response = await fetch(`${process.env.BACKEND_URL}${url}`, {
        method: "GET",
        ...config,
        headers: headersObj,
        credentials: "include",
      });

      if (!response.ok) {
        return [
          null,
          {
            statusCode: response.status,
            message: `Error al descargar archivo (${response.status})`,
            error: `Error al descargar archivo (${response.status})`,
          },
        ];
      }

      // Verificar que la respuesta no esté vacía
      const contentLength = response.headers.get("content-length");
      if (contentLength && parseInt(contentLength) === 0) {
        return [
          null,
          {
            statusCode: 204,
            message: "El archivo está vacío o no disponible",
            error: "El archivo está vacío o no disponible",
          },
        ];
      }

      const blob = await response.blob();

      // Intentar obtener el nombre del archivo del encabezado Content-Disposition
      let filename = "file";
      const contentDisposition = response.headers.get("content-disposition");
      if (contentDisposition) {
        const filenameMatch = contentDisposition.match(/filename="(.+)"/);
        if (filenameMatch && filenameMatch[1]) {
          filename = filenameMatch[1];
        }
      }

      // Determinar la extensión basada en el tipo MIME si no está en el nombre
      if (!filename.includes(".")) {
        const contentType = response.headers.get("content-type");
        if (contentType) {
          if (contentType.includes("pdf")) {
            filename += ".pdf";
          } else if (contentType.includes("jpeg") || contentType.includes("jpg")) {
            filename += ".jpg";
          } else if (contentType.includes("png")) {
            filename += ".png";
          } else if (contentType.includes("excel") || contentType.includes("spreadsheetml")) {
            filename += ".xlsx";
          } else if (contentType.includes("word") || contentType.includes("document")) {
            filename += ".docx";
          }
        }
      }

      return [{ blob, filename }, null];
    } catch (error) {
      console.error("Error al descargar archivo:", error);
      return [
        null,
        {
          statusCode: 503,
          message: "Error al descargar archivo",
          error: "Error interno",
        },
      ];
    }
=======
   * Realiza una petición GET obteniendo la respuesta completa con headers
   * Útil para descargas de archivos y peticiones que requieren acceso a headers
   * @param url - La URL a la que se realizará la petición
   * @param config - Configuración opcional para la petición fetch
   * @returns Una promesa que resuelve con los datos, error, y la respuesta completa
   * @example
   * ```ts
   * const [data, err, response] = await http.getWithResponse<User>("/users/");
   * if (response) {
   *   // Acceder a headers o blob para descargas
   *   const contentType = response.headers.get('content-type');
   * }
   * ```
   */
  getWithResponse<T>(url: string, config?: RequestInit) {
    return serverFetchWithResponse<T>(url, config);
  },

  /**
   * Realiza una petición GET especialmente para descargas de archivos
   * @param url - La URL a la que se realizará la petición
   * @param config - Configuración opcional para la petición fetch
   * @returns Una promesa con la respuesta para descarga o error
   * @example
   * ```ts
   * const [_, err, response] = await http.downloadFile("/files/document.pdf");
   * if (response) {
   *   const blob = await response.blob();
   *   // Procesar la descarga
   * }
   * ```
   */
  downloadFile<T>(url: string, config?: RequestInit) {
    return serverFetchWithResponse<T>(url, {
      ...config,
      headers: {
        ...config?.headers,
        Accept: "application/octet-stream",
      },
    });
  },

  /**
   * Realiza una petición GET para visualizar archivos como imágenes o PDFs
   * @param url - La URL a la que se realizará la petición
   * @param config - Configuración opcional para la petición fetch
   * @returns Una promesa con la respuesta para visualización o error
   * @example
   * ```ts
   * const [_, err, response] = await http.viewFile("/images/photo.jpg");
   * if (response) {
   *   const blob = await response.blob();
   *   const objectUrl = URL.createObjectURL(blob);
   *   // Usar objectUrl para visualizar
   * }
   * ```
   */
  viewFile<T>(url: string, config?: RequestInit) {
    return serverFetchWithResponse<T>(url, {
      ...config,
      headers: {
        ...config?.headers,
        Accept: "application/pdf,image/*",
      },
    });
>>>>>>> 33db9003
  },
};

/**
 * Permite utilizar un objeto plano como body
 */
function processBody(body: BodyInit | object | undefined): BodyInit | undefined {
  if (
    body instanceof Blob ||
    body instanceof ArrayBuffer ||
    body instanceof FormData ||
    body instanceof URLSearchParams ||
    body instanceof ReadableStream
  ) {
    return body;
  } else {
    return JSON.stringify(body);
  }
}<|MERGE_RESOLUTION|>--- conflicted
+++ resolved
@@ -482,7 +482,6 @@
   },
 
   /**
-<<<<<<< HEAD
    * Realiza una petición GET para descargar archivos binarios
    * @param url - La URL a la que se realizará la petición
    * @param config - Configuración opcional para la petición fetch
@@ -595,7 +594,9 @@
         },
       ];
     }
-=======
+  },
+
+  /**
    * Realiza una petición GET obteniendo la respuesta completa con headers
    * Útil para descargas de archivos y peticiones que requieren acceso a headers
    * @param url - La URL a la que se realizará la petición
@@ -661,7 +662,6 @@
         Accept: "application/pdf,image/*",
       },
     });
->>>>>>> 33db9003
   },
 };
 
