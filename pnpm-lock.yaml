lockfileVersion: '9.0'

settings:
  autoInstallPeers: true
  excludeLinksFromLockfile: false

importers:

  .:
    dependencies:
      '@hookform/resolvers':
        specifier: ^4.1.3
        version: 4.1.3(react-hook-form@7.54.2(react@19.0.0))
      '@radix-ui/react-alert-dialog':
        specifier: ^1.1.6
        version: 1.1.6(@types/react-dom@19.0.4(@types/react@19.0.10))(@types/react@19.0.10)(react-dom@19.0.0(react@19.0.0))(react@19.0.0)
      '@radix-ui/react-avatar':
        specifier: ^1.1.3
        version: 1.1.3(@types/react-dom@19.0.4(@types/react@19.0.10))(@types/react@19.0.10)(react-dom@19.0.0(react@19.0.0))(react@19.0.0)
      '@radix-ui/react-checkbox':
        specifier: ^1.1.4
        version: 1.1.4(@types/react-dom@19.0.4(@types/react@19.0.10))(@types/react@19.0.10)(react-dom@19.0.0(react@19.0.0))(react@19.0.0)
      '@radix-ui/react-collapsible':
        specifier: ^1.1.3
        version: 1.1.3(@types/react-dom@19.0.4(@types/react@19.0.10))(@types/react@19.0.10)(react-dom@19.0.0(react@19.0.0))(react@19.0.0)
      '@radix-ui/react-dialog':
        specifier: ^1.1.6
        version: 1.1.6(@types/react-dom@19.0.4(@types/react@19.0.10))(@types/react@19.0.10)(react-dom@19.0.0(react@19.0.0))(react@19.0.0)
      '@radix-ui/react-dropdown-menu':
        specifier: ^2.1.6
        version: 2.1.6(@types/react-dom@19.0.4(@types/react@19.0.10))(@types/react@19.0.10)(react-dom@19.0.0(react@19.0.0))(react@19.0.0)
      '@radix-ui/react-label':
        specifier: ^2.1.2
        version: 2.1.2(@types/react-dom@19.0.4(@types/react@19.0.10))(@types/react@19.0.10)(react-dom@19.0.0(react@19.0.0))(react@19.0.0)
      '@radix-ui/react-popover':
        specifier: ^1.1.6
        version: 1.1.6(@types/react-dom@19.0.4(@types/react@19.0.10))(@types/react@19.0.10)(react-dom@19.0.0(react@19.0.0))(react@19.0.0)
      '@radix-ui/react-radio-group':
        specifier: ^1.2.3
        version: 1.2.3(@types/react-dom@19.0.4(@types/react@19.0.10))(@types/react@19.0.10)(react-dom@19.0.0(react@19.0.0))(react@19.0.0)
      '@radix-ui/react-scroll-area':
        specifier: ^1.2.3
        version: 1.2.3(@types/react-dom@19.0.4(@types/react@19.0.10))(@types/react@19.0.10)(react-dom@19.0.0(react@19.0.0))(react@19.0.0)
      '@radix-ui/react-select':
        specifier: ^2.1.6
        version: 2.1.6(@types/react-dom@19.0.4(@types/react@19.0.10))(@types/react@19.0.10)(react-dom@19.0.0(react@19.0.0))(react@19.0.0)
      '@radix-ui/react-separator':
        specifier: ^1.1.2
        version: 1.1.2(@types/react-dom@19.0.4(@types/react@19.0.10))(@types/react@19.0.10)(react-dom@19.0.0(react@19.0.0))(react@19.0.0)
      '@radix-ui/react-slot':
        specifier: ^1.1.2
        version: 1.1.2(@types/react@19.0.10)(react@19.0.0)
      '@radix-ui/react-switch':
        specifier: ^1.1.3
        version: 1.1.3(@types/react-dom@19.0.4(@types/react@19.0.10))(@types/react@19.0.10)(react-dom@19.0.0(react@19.0.0))(react@19.0.0)
      '@radix-ui/react-tabs':
        specifier: ^1.1.3
        version: 1.1.3(@types/react-dom@19.0.4(@types/react@19.0.10))(@types/react@19.0.10)(react-dom@19.0.0(react@19.0.0))(react@19.0.0)
      '@radix-ui/react-tooltip':
        specifier: ^1.1.8
        version: 1.1.8(@types/react-dom@19.0.4(@types/react@19.0.10))(@types/react@19.0.10)(react-dom@19.0.0(react@19.0.0))(react@19.0.0)
      '@tanstack/react-query':
        specifier: ^5.67.2
        version: 5.67.2(react@19.0.0)
      '@tanstack/react-table':
        specifier: ^8.21.2
        version: 8.21.2(react-dom@19.0.0(react@19.0.0))(react@19.0.0)
      '@types/jwt-decode':
        specifier: ^3.1.0
        version: 3.1.0
      axios:
        specifier: ^1.8.3
        version: 1.8.3
      class-variance-authority:
        specifier: ^0.7.1
        version: 0.7.1
      clsx:
        specifier: ^2.1.1
        version: 2.1.1
      cmdk:
        specifier: 1.0.0
        version: 1.0.0(@types/react-dom@19.0.4(@types/react@19.0.10))(@types/react@19.0.10)(react-dom@19.0.0(react@19.0.0))(react@19.0.0)
<<<<<<< HEAD
      i:
        specifier: ^0.3.7
        version: 0.3.7
=======
      generate-password:
        specifier: ^1.7.1
        version: 1.7.1
>>>>>>> e9a97c55
      js-cookie:
        specifier: ^3.0.5
        version: 3.0.5
      jwt-decode:
        specifier: ^4.0.0
        version: 4.0.0
      lucide-react:
        specifier: ^0.477.0
        version: 0.477.0(react@19.0.0)
      next:
        specifier: 15.2.1
        version: 15.2.1(react-dom@19.0.0(react@19.0.0))(react@19.0.0)
      next-themes:
        specifier: ^0.4.4
        version: 0.4.4(react-dom@19.0.0(react@19.0.0))(react@19.0.0)
      openapi-typescript:
        specifier: ^7.6.1
        version: 7.6.1(typescript@5.8.2)
      react:
        specifier: ^19.0.0
        version: 19.0.0
      react-dom:
        specifier: ^19.0.0
        version: 19.0.0(react@19.0.0)
      react-hook-form:
        specifier: ^7.54.2
        version: 7.54.2(react@19.0.0)
      react-phone-number-input:
        specifier: ^3.4.12
        version: 3.4.12(react-dom@19.0.0(react@19.0.0))(react@19.0.0)
<<<<<<< HEAD
=======
      react-resizable-panels:
        specifier: ^2.1.7
        version: 2.1.7(react-dom@19.0.0(react@19.0.0))(react@19.0.0)
>>>>>>> e9a97c55
      sonner:
        specifier: ^2.0.1
        version: 2.0.1(react-dom@19.0.0(react@19.0.0))(react@19.0.0)
      tailwind-merge:
        specifier: ^3.0.2
        version: 3.0.2
      tailwindcss-animate:
        specifier: ^1.0.7
        version: 1.0.7(tailwindcss@4.0.11)
      zod:
        specifier: ^3.24.2
        version: 3.24.2
      zustand:
        specifier: ^5.0.3
        version: 5.0.3(@types/react@19.0.10)(react@19.0.0)
    devDependencies:
      '@commitlint/cli':
        specifier: ^19.7.1
        version: 19.7.1(@types/node@20.17.23)(typescript@5.8.2)
      '@commitlint/config-conventional':
        specifier: ^19.7.1
        version: 19.7.1
      '@eslint/eslintrc':
        specifier: 3.2.0
        version: 3.2.0
      '@eslint/js':
        specifier: 9.18.0
        version: 9.18.0
      '@ianvs/prettier-plugin-sort-imports':
        specifier: 4.4.0
        version: 4.4.0(prettier@3.4.2)
      '@tailwindcss/postcss':
        specifier: ^4
        version: 4.0.11
      '@tanstack/react-query-devtools':
        specifier: ^5.67.2
        version: 5.67.2(@tanstack/react-query@5.67.2(react@19.0.0))(react@19.0.0)
      '@types/js-cookie':
        specifier: ^3.0.6
        version: 3.0.6
      '@types/node':
        specifier: ^20
        version: 20.17.23
      '@types/react':
        specifier: ^19
        version: 19.0.10
      '@types/react-dom':
        specifier: ^19
        version: 19.0.4(@types/react@19.0.10)
      '@typescript-eslint/eslint-plugin':
        specifier: 8.19.1
        version: 8.19.1(@typescript-eslint/parser@8.19.1(eslint@9.18.0(jiti@2.4.2))(typescript@5.8.2))(eslint@9.18.0(jiti@2.4.2))(typescript@5.8.2)
      '@typescript-eslint/parser':
        specifier: 8.19.1
        version: 8.19.1(eslint@9.18.0(jiti@2.4.2))(typescript@5.8.2)
      eslint:
        specifier: 9.18.0
        version: 9.18.0(jiti@2.4.2)
      eslint-config-next:
        specifier: 15.1.4
        version: 15.1.4(eslint@9.18.0(jiti@2.4.2))(typescript@5.8.2)
      eslint-config-prettier:
        specifier: 9.1.0
        version: 9.1.0(eslint@9.18.0(jiti@2.4.2))
      eslint-plugin-prettier:
        specifier: 5.2.1
        version: 5.2.1(eslint-config-prettier@9.1.0(eslint@9.18.0(jiti@2.4.2)))(eslint@9.18.0(jiti@2.4.2))(prettier@3.4.2)
      generate-password:
        specifier: ^1.7.1
        version: 1.7.1
      husky:
        specifier: ^9.1.7
        version: 9.1.7
      lint-staged:
        specifier: ^15.4.3
        version: 15.4.3
      prettier:
        specifier: 3.4.2
        version: 3.4.2
      prettier-plugin-sort-json:
        specifier: 4.1.1
        version: 4.1.1(prettier@3.4.2)
      tailwindcss:
        specifier: ^4
        version: 4.0.11
      typescript:
        specifier: ^5
        version: 5.8.2

packages:

  '@alloc/quick-lru@5.2.0':
    resolution: {integrity: sha512-UrcABB+4bUrFABwbluTIBErXwvbsU/V7TZWfmbgJfbkwiBuziS9gxdODUyuiecfdGQ85jglMW6juS3+z5TsKLw==}
    engines: {node: '>=10'}

  '@babel/code-frame@7.26.2':
    resolution: {integrity: sha512-RJlIHRueQgwWitWgF8OdFYGZX328Ax5BCemNGlqHfplnRT9ESi8JkFlvaVYbS+UubVY6dpv87Fs2u5M29iNFVQ==}
    engines: {node: '>=6.9.0'}

  '@babel/generator@7.26.9':
    resolution: {integrity: sha512-kEWdzjOAUMW4hAyrzJ0ZaTOu9OmpyDIQicIh0zg0EEcEkYXZb2TjtBhnHi2ViX7PKwZqF4xwqfAm299/QMP3lg==}
    engines: {node: '>=6.9.0'}

  '@babel/helper-string-parser@7.25.9':
    resolution: {integrity: sha512-4A/SCr/2KLd5jrtOMFzaKjVtAei3+2r/NChoBNoZ3EyP/+GlhoaEGoWOZUmFmoITP7zOJyHIMm+DYRd8o3PvHA==}
    engines: {node: '>=6.9.0'}

  '@babel/helper-validator-identifier@7.25.9':
    resolution: {integrity: sha512-Ed61U6XJc3CVRfkERJWDz4dJwKe7iLmmJsbOGu9wSloNSFttHV0I8g6UAgb7qnK5ly5bGLPd4oXZlxCdANBOWQ==}
    engines: {node: '>=6.9.0'}

  '@babel/parser@7.26.9':
    resolution: {integrity: sha512-81NWa1njQblgZbQHxWHpxxCzNsa3ZwvFqpUg7P+NNUU6f3UU2jBEg4OlF/J6rl8+PQGh1q6/zWScd001YwcA5A==}
    engines: {node: '>=6.0.0'}
    hasBin: true

  '@babel/runtime@7.26.9':
    resolution: {integrity: sha512-aA63XwOkcl4xxQa3HjPMqOP6LiK0ZDv3mUPYEFXkpHbaFjtGggE1A61FjFzJnB+p7/oy2gA8E+rcBNl/zC1tMg==}
    engines: {node: '>=6.9.0'}

  '@babel/template@7.26.9':
    resolution: {integrity: sha512-qyRplbeIpNZhmzOysF/wFMuP9sctmh2cFzRAZOn1YapxBsE1i9bJIY586R/WBLfLcmcBlM8ROBiQURnnNy+zfA==}
    engines: {node: '>=6.9.0'}

  '@babel/traverse@7.26.9':
    resolution: {integrity: sha512-ZYW7L+pL8ahU5fXmNbPF+iZFHCv5scFak7MZ9bwaRPLUhHh7QQEMjZUg0HevihoqCM5iSYHN61EyCoZvqC+bxg==}
    engines: {node: '>=6.9.0'}

  '@babel/types@7.26.9':
    resolution: {integrity: sha512-Y3IR1cRnOxOCDvMmNiym7XpXQ93iGDDPHx+Zj+NM+rg0fBaShfQLkg+hKPaZCEvg5N/LeCo4+Rj/i3FuJsIQaw==}
    engines: {node: '>=6.9.0'}

  '@commitlint/cli@19.7.1':
    resolution: {integrity: sha512-iObGjR1tE/PfDtDTEfd+tnRkB3/HJzpQqRTyofS2MPPkDn1mp3DBC8SoPDayokfAy+xKhF8+bwRCJO25Nea0YQ==}
    engines: {node: '>=v18'}
    hasBin: true

  '@commitlint/config-conventional@19.7.1':
    resolution: {integrity: sha512-fsEIF8zgiI/FIWSnykdQNj/0JE4av08MudLTyYHm4FlLWemKoQvPNUYU2M/3tktWcCEyq7aOkDDgtjrmgWFbvg==}
    engines: {node: '>=v18'}

  '@commitlint/config-validator@19.5.0':
    resolution: {integrity: sha512-CHtj92H5rdhKt17RmgALhfQt95VayrUo2tSqY9g2w+laAXyk7K/Ef6uPm9tn5qSIwSmrLjKaXK9eiNuxmQrDBw==}
    engines: {node: '>=v18'}

  '@commitlint/ensure@19.5.0':
    resolution: {integrity: sha512-Kv0pYZeMrdg48bHFEU5KKcccRfKmISSm9MvgIgkpI6m+ohFTB55qZlBW6eYqh/XDfRuIO0x4zSmvBjmOwWTwkg==}
    engines: {node: '>=v18'}

  '@commitlint/execute-rule@19.5.0':
    resolution: {integrity: sha512-aqyGgytXhl2ejlk+/rfgtwpPexYyri4t8/n4ku6rRJoRhGZpLFMqrZ+YaubeGysCP6oz4mMA34YSTaSOKEeNrg==}
    engines: {node: '>=v18'}

  '@commitlint/format@19.5.0':
    resolution: {integrity: sha512-yNy088miE52stCI3dhG/vvxFo9e4jFkU1Mj3xECfzp/bIS/JUay4491huAlVcffOoMK1cd296q0W92NlER6r3A==}
    engines: {node: '>=v18'}

  '@commitlint/is-ignored@19.7.1':
    resolution: {integrity: sha512-3IaOc6HVg2hAoGleRK3r9vL9zZ3XY0rf1RsUf6jdQLuaD46ZHnXBiOPTyQ004C4IvYjSWqJwlh0/u2P73aIE3g==}
    engines: {node: '>=v18'}

  '@commitlint/lint@19.7.1':
    resolution: {integrity: sha512-LhcPfVjcOcOZA7LEuBBeO00o3MeZa+tWrX9Xyl1r9PMd5FWsEoZI9IgnGqTKZ0lZt5pO3ZlstgnRyY1CJJc9Xg==}
    engines: {node: '>=v18'}

  '@commitlint/load@19.6.1':
    resolution: {integrity: sha512-kE4mRKWWNju2QpsCWt428XBvUH55OET2N4QKQ0bF85qS/XbsRGG1MiTByDNlEVpEPceMkDr46LNH95DtRwcsfA==}
    engines: {node: '>=v18'}

  '@commitlint/message@19.5.0':
    resolution: {integrity: sha512-R7AM4YnbxN1Joj1tMfCyBryOC5aNJBdxadTZkuqtWi3Xj0kMdutq16XQwuoGbIzL2Pk62TALV1fZDCv36+JhTQ==}
    engines: {node: '>=v18'}

  '@commitlint/parse@19.5.0':
    resolution: {integrity: sha512-cZ/IxfAlfWYhAQV0TwcbdR1Oc0/r0Ik1GEessDJ3Lbuma/MRO8FRQX76eurcXtmhJC//rj52ZSZuXUg0oIX0Fw==}
    engines: {node: '>=v18'}

  '@commitlint/read@19.5.0':
    resolution: {integrity: sha512-TjS3HLPsLsxFPQj6jou8/CZFAmOP2y+6V4PGYt3ihbQKTY1Jnv0QG28WRKl/d1ha6zLODPZqsxLEov52dhR9BQ==}
    engines: {node: '>=v18'}

  '@commitlint/resolve-extends@19.5.0':
    resolution: {integrity: sha512-CU/GscZhCUsJwcKTJS9Ndh3AKGZTNFIOoQB2n8CmFnizE0VnEuJoum+COW+C1lNABEeqk6ssfc1Kkalm4bDklA==}
    engines: {node: '>=v18'}

  '@commitlint/rules@19.6.0':
    resolution: {integrity: sha512-1f2reW7lbrI0X0ozZMesS/WZxgPa4/wi56vFuJENBmed6mWq5KsheN/nxqnl/C23ioxpPO/PL6tXpiiFy5Bhjw==}
    engines: {node: '>=v18'}

  '@commitlint/to-lines@19.5.0':
    resolution: {integrity: sha512-R772oj3NHPkodOSRZ9bBVNq224DOxQtNef5Pl8l2M8ZnkkzQfeSTr4uxawV2Sd3ui05dUVzvLNnzenDBO1KBeQ==}
    engines: {node: '>=v18'}

  '@commitlint/top-level@19.5.0':
    resolution: {integrity: sha512-IP1YLmGAk0yWrImPRRc578I3dDUI5A2UBJx9FbSOjxe9sTlzFiwVJ+zeMLgAtHMtGZsC8LUnzmW1qRemkFU4ng==}
    engines: {node: '>=v18'}

  '@commitlint/types@19.5.0':
    resolution: {integrity: sha512-DSHae2obMSMkAtTBSOulg5X7/z+rGLxcXQIkg3OmWvY6wifojge5uVMydfhUvs7yQj+V7jNmRZ2Xzl8GJyqRgg==}
    engines: {node: '>=v18'}

  '@emnapi/runtime@1.3.1':
    resolution: {integrity: sha512-kEBmG8KyqtxJZv+ygbEim+KCGtIq1fC22Ms3S4ziXmYKm8uyoLX0MHONVKwp+9opg390VaKRNt4a7A9NwmpNhw==}

  '@eslint-community/eslint-utils@4.4.1':
    resolution: {integrity: sha512-s3O3waFUrMV8P/XaF/+ZTp1X9XBZW1a4B97ZnjQF2KYWaFD2A8KyFBsrsfSjEmjn3RGWAIuvlneuZm3CUK3jbA==}
    engines: {node: ^12.22.0 || ^14.17.0 || >=16.0.0}
    peerDependencies:
      eslint: ^6.0.0 || ^7.0.0 || >=8.0.0

  '@eslint-community/regexpp@4.12.1':
    resolution: {integrity: sha512-CCZCDJuduB9OUkFkY2IgppNZMi2lBQgD2qzwXkEia16cge2pijY/aXi96CJMquDMn3nJdlPV1A5KrJEXwfLNzQ==}
    engines: {node: ^12.0.0 || ^14.0.0 || >=16.0.0}

  '@eslint/config-array@0.19.2':
    resolution: {integrity: sha512-GNKqxfHG2ySmJOBSHg7LxeUx4xpuCoFjacmlCoYWEbaPXLwvfIjixRI12xCQZeULksQb23uiA8F40w5TojpV7w==}
    engines: {node: ^18.18.0 || ^20.9.0 || >=21.1.0}

  '@eslint/core@0.10.0':
    resolution: {integrity: sha512-gFHJ+xBOo4G3WRlR1e/3G8A6/KZAH6zcE/hkLRCZTi/B9avAG365QhFA8uOGzTMqgTghpn7/fSnscW++dpMSAw==}
    engines: {node: ^18.18.0 || ^20.9.0 || >=21.1.0}

  '@eslint/core@0.12.0':
    resolution: {integrity: sha512-cmrR6pytBuSMTaBweKoGMwu3EiHiEC+DoyupPmlZ0HxBJBtIxwe+j/E4XPIKNx+Q74c8lXKPwYawBf5glsTkHg==}
    engines: {node: ^18.18.0 || ^20.9.0 || >=21.1.0}

  '@eslint/eslintrc@3.2.0':
    resolution: {integrity: sha512-grOjVNN8P3hjJn/eIETF1wwd12DdnwFDoyceUJLYYdkpbwq3nLi+4fqrTAONx7XDALqlL220wC/RHSC/QTI/0w==}
    engines: {node: ^18.18.0 || ^20.9.0 || >=21.1.0}

  '@eslint/js@9.18.0':
    resolution: {integrity: sha512-fK6L7rxcq6/z+AaQMtiFTkvbHkBLNlwyRxHpKawP0x3u9+NC6MQTnFW+AdpwC6gfHTW0051cokQgtTN2FqlxQA==}
    engines: {node: ^18.18.0 || ^20.9.0 || >=21.1.0}

  '@eslint/object-schema@2.1.6':
    resolution: {integrity: sha512-RBMg5FRL0I0gs51M/guSAj5/e14VQ4tpZnQNWwuDT66P14I43ItmPfIZRhO9fUVIPOAQXU47atlywZ/czoqFPA==}
    engines: {node: ^18.18.0 || ^20.9.0 || >=21.1.0}

  '@eslint/plugin-kit@0.2.7':
    resolution: {integrity: sha512-JubJ5B2pJ4k4yGxaNLdbjrnk9d/iDz6/q8wOilpIowd6PJPgaxCuHBnBszq7Ce2TyMrywm5r4PnKm6V3iiZF+g==}
    engines: {node: ^18.18.0 || ^20.9.0 || >=21.1.0}

  '@floating-ui/core@1.6.9':
    resolution: {integrity: sha512-uMXCuQ3BItDUbAMhIXw7UPXRfAlOAvZzdK9BWpE60MCn+Svt3aLn9jsPTi/WNGlRUu2uI0v5S7JiIUsbsvh3fw==}

  '@floating-ui/dom@1.6.13':
    resolution: {integrity: sha512-umqzocjDgNRGTuO7Q8CU32dkHkECqI8ZdMZ5Swb6QAM0t5rnlrN3lGo1hdpscRd3WS8T6DKYK4ephgIH9iRh3w==}

  '@floating-ui/react-dom@2.1.2':
    resolution: {integrity: sha512-06okr5cgPzMNBy+Ycse2A6udMi4bqwW/zgBF/rwjcNqWkyr82Mcg8b0vjX8OJpZFy/FKjJmw6wV7t44kK6kW7A==}
    peerDependencies:
      react: '>=16.8.0'
      react-dom: '>=16.8.0'

  '@floating-ui/utils@0.2.9':
    resolution: {integrity: sha512-MDWhGtE+eHw5JW7lq4qhc5yRLS11ERl1c7Z6Xd0a58DozHES6EnNNwUWbMiG4J9Cgj053Bhk8zvlhFYKVhULwg==}

  '@hookform/resolvers@4.1.3':
    resolution: {integrity: sha512-Jsv6UOWYTrEFJ/01ZrnwVXs7KDvP8XIo115i++5PWvNkNvkrsTfGiLS6w+eJ57CYtUtDQalUWovCZDHFJ8u1VQ==}
    peerDependencies:
      react-hook-form: ^7.0.0

  '@humanfs/core@0.19.1':
    resolution: {integrity: sha512-5DyQ4+1JEUzejeK1JGICcideyfUbGixgS9jNgex5nqkW+cY7WZhxBigmieN5Qnw9ZosSNVC9KQKyb+GUaGyKUA==}
    engines: {node: '>=18.18.0'}

  '@humanfs/node@0.16.6':
    resolution: {integrity: sha512-YuI2ZHQL78Q5HbhDiBA1X4LmYdXCKCMQIfw0pw7piHJwyREFebJUvrQN4cMssyES6x+vfUbx1CIpaQUKYdQZOw==}
    engines: {node: '>=18.18.0'}

  '@humanwhocodes/module-importer@1.0.1':
    resolution: {integrity: sha512-bxveV4V8v5Yb4ncFTT3rPSgZBOpCkjfK0y4oVVVJwIuDVBRMDXrPyXRL988i5ap9m9bnyEEjWfm5WkBmtffLfA==}
    engines: {node: '>=12.22'}

  '@humanwhocodes/retry@0.3.1':
    resolution: {integrity: sha512-JBxkERygn7Bv/GbN5Rv8Ul6LVknS+5Bp6RgDC/O8gEBU/yeH5Ui5C/OlWrTb6qct7LjjfT6Re2NxB0ln0yYybA==}
    engines: {node: '>=18.18'}

  '@humanwhocodes/retry@0.4.2':
    resolution: {integrity: sha512-xeO57FpIu4p1Ri3Jq/EXq4ClRm86dVF2z/+kvFnyqVYRavTZmaFaUBbWCOuuTh0o/g7DSsk6kc2vrS4Vl5oPOQ==}
    engines: {node: '>=18.18'}

  '@ianvs/prettier-plugin-sort-imports@4.4.0':
    resolution: {integrity: sha512-f4/e+/ANGk3tHuwRW0uh2YuBR50I4h1ZjGQ+5uD8sWfinHTivQsnieR5cz24t8M6Vx4rYvZ5v/IEKZhYpzQm9Q==}
    peerDependencies:
      '@vue/compiler-sfc': 2.7.x || 3.x
      prettier: 2 || 3
    peerDependenciesMeta:
      '@vue/compiler-sfc':
        optional: true

  '@img/sharp-darwin-arm64@0.33.5':
    resolution: {integrity: sha512-UT4p+iz/2H4twwAoLCqfA9UH5pI6DggwKEGuaPy7nCVQ8ZsiY5PIcrRvD1DzuY3qYL07NtIQcWnBSY/heikIFQ==}
    engines: {node: ^18.17.0 || ^20.3.0 || >=21.0.0}
    cpu: [arm64]
    os: [darwin]

  '@img/sharp-darwin-x64@0.33.5':
    resolution: {integrity: sha512-fyHac4jIc1ANYGRDxtiqelIbdWkIuQaI84Mv45KvGRRxSAa7o7d1ZKAOBaYbnepLC1WqxfpimdeWfvqqSGwR2Q==}
    engines: {node: ^18.17.0 || ^20.3.0 || >=21.0.0}
    cpu: [x64]
    os: [darwin]

  '@img/sharp-libvips-darwin-arm64@1.0.4':
    resolution: {integrity: sha512-XblONe153h0O2zuFfTAbQYAX2JhYmDHeWikp1LM9Hul9gVPjFY427k6dFEcOL72O01QxQsWi761svJ/ev9xEDg==}
    cpu: [arm64]
    os: [darwin]

  '@img/sharp-libvips-darwin-x64@1.0.4':
    resolution: {integrity: sha512-xnGR8YuZYfJGmWPvmlunFaWJsb9T/AO2ykoP3Fz/0X5XV2aoYBPkX6xqCQvUTKKiLddarLaxpzNe+b1hjeWHAQ==}
    cpu: [x64]
    os: [darwin]

  '@img/sharp-libvips-linux-arm64@1.0.4':
    resolution: {integrity: sha512-9B+taZ8DlyyqzZQnoeIvDVR/2F4EbMepXMc/NdVbkzsJbzkUjhXv/70GQJ7tdLA4YJgNP25zukcxpX2/SueNrA==}
    cpu: [arm64]
    os: [linux]

  '@img/sharp-libvips-linux-arm@1.0.5':
    resolution: {integrity: sha512-gvcC4ACAOPRNATg/ov8/MnbxFDJqf/pDePbBnuBDcjsI8PssmjoKMAz4LtLaVi+OnSb5FK/yIOamqDwGmXW32g==}
    cpu: [arm]
    os: [linux]

  '@img/sharp-libvips-linux-s390x@1.0.4':
    resolution: {integrity: sha512-u7Wz6ntiSSgGSGcjZ55im6uvTrOxSIS8/dgoVMoiGE9I6JAfU50yH5BoDlYA1tcuGS7g/QNtetJnxA6QEsCVTA==}
    cpu: [s390x]
    os: [linux]

  '@img/sharp-libvips-linux-x64@1.0.4':
    resolution: {integrity: sha512-MmWmQ3iPFZr0Iev+BAgVMb3ZyC4KeFc3jFxnNbEPas60e1cIfevbtuyf9nDGIzOaW9PdnDciJm+wFFaTlj5xYw==}
    cpu: [x64]
    os: [linux]

  '@img/sharp-libvips-linuxmusl-arm64@1.0.4':
    resolution: {integrity: sha512-9Ti+BbTYDcsbp4wfYib8Ctm1ilkugkA/uscUn6UXK1ldpC1JjiXbLfFZtRlBhjPZ5o1NCLiDbg8fhUPKStHoTA==}
    cpu: [arm64]
    os: [linux]

  '@img/sharp-libvips-linuxmusl-x64@1.0.4':
    resolution: {integrity: sha512-viYN1KX9m+/hGkJtvYYp+CCLgnJXwiQB39damAO7WMdKWlIhmYTfHjwSbQeUK/20vY154mwezd9HflVFM1wVSw==}
    cpu: [x64]
    os: [linux]

  '@img/sharp-linux-arm64@0.33.5':
    resolution: {integrity: sha512-JMVv+AMRyGOHtO1RFBiJy/MBsgz0x4AWrT6QoEVVTyh1E39TrCUpTRI7mx9VksGX4awWASxqCYLCV4wBZHAYxA==}
    engines: {node: ^18.17.0 || ^20.3.0 || >=21.0.0}
    cpu: [arm64]
    os: [linux]

  '@img/sharp-linux-arm@0.33.5':
    resolution: {integrity: sha512-JTS1eldqZbJxjvKaAkxhZmBqPRGmxgu+qFKSInv8moZ2AmT5Yib3EQ1c6gp493HvrvV8QgdOXdyaIBrhvFhBMQ==}
    engines: {node: ^18.17.0 || ^20.3.0 || >=21.0.0}
    cpu: [arm]
    os: [linux]

  '@img/sharp-linux-s390x@0.33.5':
    resolution: {integrity: sha512-y/5PCd+mP4CA/sPDKl2961b+C9d+vPAveS33s6Z3zfASk2j5upL6fXVPZi7ztePZ5CuH+1kW8JtvxgbuXHRa4Q==}
    engines: {node: ^18.17.0 || ^20.3.0 || >=21.0.0}
    cpu: [s390x]
    os: [linux]

  '@img/sharp-linux-x64@0.33.5':
    resolution: {integrity: sha512-opC+Ok5pRNAzuvq1AG0ar+1owsu842/Ab+4qvU879ippJBHvyY5n2mxF1izXqkPYlGuP/M556uh53jRLJmzTWA==}
    engines: {node: ^18.17.0 || ^20.3.0 || >=21.0.0}
    cpu: [x64]
    os: [linux]

  '@img/sharp-linuxmusl-arm64@0.33.5':
    resolution: {integrity: sha512-XrHMZwGQGvJg2V/oRSUfSAfjfPxO+4DkiRh6p2AFjLQztWUuY/o8Mq0eMQVIY7HJ1CDQUJlxGGZRw1a5bqmd1g==}
    engines: {node: ^18.17.0 || ^20.3.0 || >=21.0.0}
    cpu: [arm64]
    os: [linux]

  '@img/sharp-linuxmusl-x64@0.33.5':
    resolution: {integrity: sha512-WT+d/cgqKkkKySYmqoZ8y3pxx7lx9vVejxW/W4DOFMYVSkErR+w7mf2u8m/y4+xHe7yY9DAXQMWQhpnMuFfScw==}
    engines: {node: ^18.17.0 || ^20.3.0 || >=21.0.0}
    cpu: [x64]
    os: [linux]

  '@img/sharp-wasm32@0.33.5':
    resolution: {integrity: sha512-ykUW4LVGaMcU9lu9thv85CbRMAwfeadCJHRsg2GmeRa/cJxsVY9Rbd57JcMxBkKHag5U/x7TSBpScF4U8ElVzg==}
    engines: {node: ^18.17.0 || ^20.3.0 || >=21.0.0}
    cpu: [wasm32]

  '@img/sharp-win32-ia32@0.33.5':
    resolution: {integrity: sha512-T36PblLaTwuVJ/zw/LaH0PdZkRz5rd3SmMHX8GSmR7vtNSP5Z6bQkExdSK7xGWyxLw4sUknBuugTelgw2faBbQ==}
    engines: {node: ^18.17.0 || ^20.3.0 || >=21.0.0}
    cpu: [ia32]
    os: [win32]

  '@img/sharp-win32-x64@0.33.5':
    resolution: {integrity: sha512-MpY/o8/8kj+EcnxwvrP4aTJSWw/aZ7JIGR4aBeZkZw5B7/Jn+tY9/VNwtcoGmdT7GfggGIU4kygOMSbYnOrAbg==}
    engines: {node: ^18.17.0 || ^20.3.0 || >=21.0.0}
    cpu: [x64]
    os: [win32]

  '@jridgewell/gen-mapping@0.3.8':
    resolution: {integrity: sha512-imAbBGkb+ebQyxKgzv5Hu2nmROxoDOXHh80evxdoXNOrvAnVx7zimzc1Oo5h9RlfV4vPXaE2iM5pOFbvOCClWA==}
    engines: {node: '>=6.0.0'}

  '@jridgewell/resolve-uri@3.1.2':
    resolution: {integrity: sha512-bRISgCIjP20/tbWSPWMEi54QVPRZExkuD9lJL+UIxUKtwVJA8wW1Trb1jMs1RFXo1CBTNZ/5hpC9QvmKWdopKw==}
    engines: {node: '>=6.0.0'}

  '@jridgewell/set-array@1.2.1':
    resolution: {integrity: sha512-R8gLRTZeyp03ymzP/6Lil/28tGeGEzhx1q2k703KGWRAI1VdvPIXdG70VJc2pAMw3NA6JKL5hhFu1sJX0Mnn/A==}
    engines: {node: '>=6.0.0'}

  '@jridgewell/sourcemap-codec@1.5.0':
    resolution: {integrity: sha512-gv3ZRaISU3fjPAgNsriBRqGWQL6quFx04YMPW/zD8XMLsU32mhCCbfbO6KZFLjvYpCZ8zyDEgqsgf+PwPaM7GQ==}

  '@jridgewell/trace-mapping@0.3.25':
    resolution: {integrity: sha512-vNk6aEwybGtawWmy/PzwnGDOjCkLWSD2wqvjGGAgOAwCGWySYXfYoxt00IJkTF+8Lb57DwOb3Aa0o9CApepiYQ==}

  '@next/env@15.2.1':
    resolution: {integrity: sha512-JmY0qvnPuS2NCWOz2bbby3Pe0VzdAQ7XpEB6uLIHmtXNfAsAO0KLQLkuAoc42Bxbo3/jMC3dcn9cdf+piCcG2Q==}

  '@next/eslint-plugin-next@15.1.4':
    resolution: {integrity: sha512-HwlEXwCK3sr6zmVGEvWBjW9tBFs1Oe6hTmTLoFQtpm4As5HCdu8jfSE0XJOp7uhfEGLniIx8yrGxEWwNnY0fmQ==}

  '@next/swc-darwin-arm64@15.2.1':
    resolution: {integrity: sha512-aWXT+5KEREoy3K5AKtiKwioeblmOvFFjd+F3dVleLvvLiQ/mD//jOOuUcx5hzcO9ISSw4lrqtUPntTpK32uXXQ==}
    engines: {node: '>= 10'}
    cpu: [arm64]
    os: [darwin]

  '@next/swc-darwin-x64@15.2.1':
    resolution: {integrity: sha512-E/w8ervu4fcG5SkLhvn1NE/2POuDCDEy5gFbfhmnYXkyONZR68qbUlJlZwuN82o7BrBVAw+tkR8nTIjGiMW1jQ==}
    engines: {node: '>= 10'}
    cpu: [x64]
    os: [darwin]

  '@next/swc-linux-arm64-gnu@15.2.1':
    resolution: {integrity: sha512-gXDX5lIboebbjhiMT6kFgu4svQyjoSed6dHyjx5uZsjlvTwOAnZpn13w9XDaIMFFHw7K8CpBK7HfDKw0VZvUXQ==}
    engines: {node: '>= 10'}
    cpu: [arm64]
    os: [linux]

  '@next/swc-linux-arm64-musl@15.2.1':
    resolution: {integrity: sha512-3v0pF/adKZkBWfUffmB/ROa+QcNTrnmYG4/SS+r52HPwAK479XcWoES2I+7F7lcbqc7mTeVXrIvb4h6rR/iDKg==}
    engines: {node: '>= 10'}
    cpu: [arm64]
    os: [linux]

  '@next/swc-linux-x64-gnu@15.2.1':
    resolution: {integrity: sha512-RbsVq2iB6KFJRZ2cHrU67jLVLKeuOIhnQB05ygu5fCNgg8oTewxweJE8XlLV+Ii6Y6u4EHwETdUiRNXIAfpBww==}
    engines: {node: '>= 10'}
    cpu: [x64]
    os: [linux]

  '@next/swc-linux-x64-musl@15.2.1':
    resolution: {integrity: sha512-QHsMLAyAIu6/fWjHmkN/F78EFPKmhQlyX5C8pRIS2RwVA7z+t9cTb0IaYWC3EHLOTjsU7MNQW+n2xGXr11QPpg==}
    engines: {node: '>= 10'}
    cpu: [x64]
    os: [linux]

  '@next/swc-win32-arm64-msvc@15.2.1':
    resolution: {integrity: sha512-Gk42XZXo1cE89i3hPLa/9KZ8OuupTjkDmhLaMKFohjf9brOeZVEa3BQy1J9s9TWUqPhgAEbwv6B2+ciGfe54Vw==}
    engines: {node: '>= 10'}
    cpu: [arm64]
    os: [win32]

  '@next/swc-win32-x64-msvc@15.2.1':
    resolution: {integrity: sha512-YjqXCl8QGhVlMR8uBftWk0iTmvtntr41PhG1kvzGp0sUP/5ehTM+cwx25hKE54J0CRnHYjSGjSH3gkHEaHIN9g==}
    engines: {node: '>= 10'}
    cpu: [x64]
    os: [win32]

  '@nodelib/fs.scandir@2.1.5':
    resolution: {integrity: sha512-vq24Bq3ym5HEQm2NKCr3yXDwjc7vTsEThRDnkp2DK9p1uqLR+DHurm/NOTo0KG7HYHU7eppKZj3MyqYuMBf62g==}
    engines: {node: '>= 8'}

  '@nodelib/fs.stat@2.0.5':
    resolution: {integrity: sha512-RkhPPp2zrqDAQA/2jNhnztcPAlv64XdhIp7a7454A5ovI7Bukxgt7MX7udwAu3zg1DcpPU0rz3VV1SeaqvY4+A==}
    engines: {node: '>= 8'}

  '@nodelib/fs.walk@1.2.8':
    resolution: {integrity: sha512-oGB+UxlgWcgQkgwo8GcEGwemoTFt3FIO9ababBmaGwXIoBKZ+GTy0pP185beGg7Llih/NSHSV2XAs1lnznocSg==}
    engines: {node: '>= 8'}

  '@nolyfill/is-core-module@1.0.39':
    resolution: {integrity: sha512-nn5ozdjYQpUCZlWGuxcJY/KpxkWQs4DcbMCmKojjyrYDEAGy4Ce19NN4v5MduafTwJlbKc99UA8YhSVqq9yPZA==}
    engines: {node: '>=12.4.0'}

  '@pkgr/core@0.1.1':
    resolution: {integrity: sha512-cq8o4cWH0ibXh9VGi5P20Tu9XF/0fFXl9EUinr9QfTM7a7p0oTA4iJRCQWppXR1Pg8dSM0UCItCkPwsk9qWWYA==}
    engines: {node: ^12.20.0 || ^14.18.0 || >=16.0.0}

  '@radix-ui/number@1.1.0':
    resolution: {integrity: sha512-V3gRzhVNU1ldS5XhAPTom1fOIo4ccrjjJgmE+LI2h/WaFpHmx0MQApT+KZHnx8abG6Avtfcz4WoEciMnpFT3HQ==}

  '@radix-ui/primitive@1.0.1':
    resolution: {integrity: sha512-yQ8oGX2GVsEYMWGxcovu1uGWPCxV5BFfeeYxqPmuAzUyLT9qmaMXSAhXpb0WrspIeqYzdJpkh2vHModJPgRIaw==}

  '@radix-ui/primitive@1.1.1':
    resolution: {integrity: sha512-SJ31y+Q/zAyShtXJc8x83i9TYdbAfHZ++tUZnvjJJqFjzsdUnKsxPL6IEtBlxKkU7yzer//GQtZSV4GbldL3YA==}

  '@radix-ui/react-alert-dialog@1.1.6':
    resolution: {integrity: sha512-p4XnPqgej8sZAAReCAKgz1REYZEBLR8hU9Pg27wFnCWIMc8g1ccCs0FjBcy05V15VTu8pAePw/VDYeOm/uZ6yQ==}
    peerDependencies:
      '@types/react': '*'
      '@types/react-dom': '*'
      react: ^16.8 || ^17.0 || ^18.0 || ^19.0 || ^19.0.0-rc
      react-dom: ^16.8 || ^17.0 || ^18.0 || ^19.0 || ^19.0.0-rc
    peerDependenciesMeta:
      '@types/react':
        optional: true
      '@types/react-dom':
        optional: true

  '@radix-ui/react-arrow@1.1.2':
    resolution: {integrity: sha512-G+KcpzXHq24iH0uGG/pF8LyzpFJYGD4RfLjCIBfGdSLXvjLHST31RUiRVrupIBMvIppMgSzQ6l66iAxl03tdlg==}
    peerDependencies:
      '@types/react': '*'
      '@types/react-dom': '*'
      react: ^16.8 || ^17.0 || ^18.0 || ^19.0 || ^19.0.0-rc
      react-dom: ^16.8 || ^17.0 || ^18.0 || ^19.0 || ^19.0.0-rc
    peerDependenciesMeta:
      '@types/react':
        optional: true
      '@types/react-dom':
        optional: true

  '@radix-ui/react-avatar@1.1.3':
    resolution: {integrity: sha512-Paen00T4P8L8gd9bNsRMw7Cbaz85oxiv+hzomsRZgFm2byltPFDtfcoqlWJ8GyZlIBWgLssJlzLCnKU0G0302g==}
    peerDependencies:
      '@types/react': '*'
      '@types/react-dom': '*'
      react: ^16.8 || ^17.0 || ^18.0 || ^19.0 || ^19.0.0-rc
      react-dom: ^16.8 || ^17.0 || ^18.0 || ^19.0 || ^19.0.0-rc
    peerDependenciesMeta:
      '@types/react':
        optional: true
      '@types/react-dom':
        optional: true

  '@radix-ui/react-checkbox@1.1.4':
    resolution: {integrity: sha512-wP0CPAHq+P5I4INKe3hJrIa1WoNqqrejzW+zoU0rOvo1b9gDEJJFl2rYfO1PYJUQCc2H1WZxIJmyv9BS8i5fLw==}
    peerDependencies:
      '@types/react': '*'
      '@types/react-dom': '*'
      react: ^16.8 || ^17.0 || ^18.0 || ^19.0 || ^19.0.0-rc
      react-dom: ^16.8 || ^17.0 || ^18.0 || ^19.0 || ^19.0.0-rc
    peerDependenciesMeta:
      '@types/react':
        optional: true
      '@types/react-dom':
        optional: true

  '@radix-ui/react-collapsible@1.1.3':
    resolution: {integrity: sha512-jFSerheto1X03MUC0g6R7LedNW9EEGWdg9W1+MlpkMLwGkgkbUXLPBH/KIuWKXUoeYRVY11llqbTBDzuLg7qrw==}
    peerDependencies:
      '@types/react': '*'
      '@types/react-dom': '*'
      react: ^16.8 || ^17.0 || ^18.0 || ^19.0 || ^19.0.0-rc
      react-dom: ^16.8 || ^17.0 || ^18.0 || ^19.0 || ^19.0.0-rc
    peerDependenciesMeta:
      '@types/react':
        optional: true
      '@types/react-dom':
        optional: true

  '@radix-ui/react-collection@1.1.2':
    resolution: {integrity: sha512-9z54IEKRxIa9VityapoEYMuByaG42iSy1ZXlY2KcuLSEtq8x4987/N6m15ppoMffgZX72gER2uHe1D9Y6Unlcw==}
    peerDependencies:
      '@types/react': '*'
      '@types/react-dom': '*'
      react: ^16.8 || ^17.0 || ^18.0 || ^19.0 || ^19.0.0-rc
      react-dom: ^16.8 || ^17.0 || ^18.0 || ^19.0 || ^19.0.0-rc
    peerDependenciesMeta:
      '@types/react':
        optional: true
      '@types/react-dom':
        optional: true

  '@radix-ui/react-compose-refs@1.0.1':
    resolution: {integrity: sha512-fDSBgd44FKHa1FRMU59qBMPFcl2PZE+2nmqunj+BWFyYYjnhIDWL2ItDs3rrbJDQOtzt5nIebLCQc4QRfz6LJw==}
    peerDependencies:
      '@types/react': '*'
      react: ^16.8 || ^17.0 || ^18.0
    peerDependenciesMeta:
      '@types/react':
        optional: true

  '@radix-ui/react-compose-refs@1.1.1':
    resolution: {integrity: sha512-Y9VzoRDSJtgFMUCoiZBDVo084VQ5hfpXxVE+NgkdNsjiDBByiImMZKKhxMwCbdHvhlENG6a833CbFkOQvTricw==}
    peerDependencies:
      '@types/react': '*'
      react: ^16.8 || ^17.0 || ^18.0 || ^19.0 || ^19.0.0-rc
    peerDependenciesMeta:
      '@types/react':
        optional: true

  '@radix-ui/react-context@1.0.1':
    resolution: {integrity: sha512-ebbrdFoYTcuZ0v4wG5tedGnp9tzcV8awzsxYph7gXUyvnNLuTIcCk1q17JEbnVhXAKG9oX3KtchwiMIAYp9NLg==}
    peerDependencies:
      '@types/react': '*'
      react: ^16.8 || ^17.0 || ^18.0
    peerDependenciesMeta:
      '@types/react':
        optional: true

  '@radix-ui/react-context@1.1.1':
    resolution: {integrity: sha512-UASk9zi+crv9WteK/NU4PLvOoL3OuE6BWVKNF6hPRBtYBDXQ2u5iu3O59zUlJiTVvkyuycnqrztsHVJwcK9K+Q==}
    peerDependencies:
      '@types/react': '*'
      react: ^16.8 || ^17.0 || ^18.0 || ^19.0 || ^19.0.0-rc
    peerDependenciesMeta:
      '@types/react':
        optional: true

  '@radix-ui/react-dialog@1.0.5':
    resolution: {integrity: sha512-GjWJX/AUpB703eEBanuBnIWdIXg6NvJFCXcNlSZk4xdszCdhrJgBoUd1cGk67vFO+WdA2pfI/plOpqz/5GUP6Q==}
    peerDependencies:
      '@types/react': '*'
      '@types/react-dom': '*'
      react: ^16.8 || ^17.0 || ^18.0
      react-dom: ^16.8 || ^17.0 || ^18.0
    peerDependenciesMeta:
      '@types/react':
        optional: true
      '@types/react-dom':
        optional: true

  '@radix-ui/react-dialog@1.1.6':
    resolution: {integrity: sha512-/IVhJV5AceX620DUJ4uYVMymzsipdKBzo3edo+omeskCKGm9FRHM0ebIdbPnlQVJqyuHbuBltQUOG2mOTq2IYw==}
    peerDependencies:
      '@types/react': '*'
      '@types/react-dom': '*'
      react: ^16.8 || ^17.0 || ^18.0 || ^19.0 || ^19.0.0-rc
      react-dom: ^16.8 || ^17.0 || ^18.0 || ^19.0 || ^19.0.0-rc
    peerDependenciesMeta:
      '@types/react':
        optional: true
      '@types/react-dom':
        optional: true

  '@radix-ui/react-direction@1.1.0':
    resolution: {integrity: sha512-BUuBvgThEiAXh2DWu93XsT+a3aWrGqolGlqqw5VU1kG7p/ZH2cuDlM1sRLNnY3QcBS69UIz2mcKhMxDsdewhjg==}
    peerDependencies:
      '@types/react': '*'
      react: ^16.8 || ^17.0 || ^18.0 || ^19.0 || ^19.0.0-rc
    peerDependenciesMeta:
      '@types/react':
        optional: true

  '@radix-ui/react-dismissable-layer@1.0.5':
    resolution: {integrity: sha512-aJeDjQhywg9LBu2t/At58hCvr7pEm0o2Ke1x33B+MhjNmmZ17sy4KImo0KPLgsnc/zN7GPdce8Cnn0SWvwZO7g==}
    peerDependencies:
      '@types/react': '*'
      '@types/react-dom': '*'
      react: ^16.8 || ^17.0 || ^18.0
      react-dom: ^16.8 || ^17.0 || ^18.0
    peerDependenciesMeta:
      '@types/react':
        optional: true
      '@types/react-dom':
        optional: true

  '@radix-ui/react-dismissable-layer@1.1.5':
    resolution: {integrity: sha512-E4TywXY6UsXNRhFrECa5HAvE5/4BFcGyfTyK36gP+pAW1ed7UTK4vKwdr53gAJYwqbfCWC6ATvJa3J3R/9+Qrg==}
    peerDependencies:
      '@types/react': '*'
      '@types/react-dom': '*'
      react: ^16.8 || ^17.0 || ^18.0 || ^19.0 || ^19.0.0-rc
      react-dom: ^16.8 || ^17.0 || ^18.0 || ^19.0 || ^19.0.0-rc
    peerDependenciesMeta:
      '@types/react':
        optional: true
      '@types/react-dom':
        optional: true

  '@radix-ui/react-dropdown-menu@2.1.6':
    resolution: {integrity: sha512-no3X7V5fD487wab/ZYSHXq3H37u4NVeLDKI/Ks724X/eEFSSEFYZxWgsIlr1UBeEyDaM29HM5x9p1Nv8DuTYPA==}
    peerDependencies:
      '@types/react': '*'
      '@types/react-dom': '*'
      react: ^16.8 || ^17.0 || ^18.0 || ^19.0 || ^19.0.0-rc
      react-dom: ^16.8 || ^17.0 || ^18.0 || ^19.0 || ^19.0.0-rc
    peerDependenciesMeta:
      '@types/react':
        optional: true
      '@types/react-dom':
        optional: true

  '@radix-ui/react-focus-guards@1.0.1':
    resolution: {integrity: sha512-Rect2dWbQ8waGzhMavsIbmSVCgYxkXLxxR3ZvCX79JOglzdEy4JXMb98lq4hPxUbLr77nP0UOGf4rcMU+s1pUA==}
    peerDependencies:
      '@types/react': '*'
      react: ^16.8 || ^17.0 || ^18.0
    peerDependenciesMeta:
      '@types/react':
        optional: true

  '@radix-ui/react-focus-guards@1.1.1':
    resolution: {integrity: sha512-pSIwfrT1a6sIoDASCSpFwOasEwKTZWDw/iBdtnqKO7v6FeOzYJ7U53cPzYFVR3geGGXgVHaH+CdngrrAzqUGxg==}
    peerDependencies:
      '@types/react': '*'
      react: ^16.8 || ^17.0 || ^18.0 || ^19.0 || ^19.0.0-rc
    peerDependenciesMeta:
      '@types/react':
        optional: true

  '@radix-ui/react-focus-scope@1.0.4':
    resolution: {integrity: sha512-sL04Mgvf+FmyvZeYfNu1EPAaaxD+aw7cYeIB9L9Fvq8+urhltTRaEo5ysKOpHuKPclsZcSUMKlN05x4u+CINpA==}
    peerDependencies:
      '@types/react': '*'
      '@types/react-dom': '*'
      react: ^16.8 || ^17.0 || ^18.0
      react-dom: ^16.8 || ^17.0 || ^18.0
    peerDependenciesMeta:
      '@types/react':
        optional: true
      '@types/react-dom':
        optional: true

  '@radix-ui/react-focus-scope@1.1.2':
    resolution: {integrity: sha512-zxwE80FCU7lcXUGWkdt6XpTTCKPitG1XKOwViTxHVKIJhZl9MvIl2dVHeZENCWD9+EdWv05wlaEkRXUykU27RA==}
    peerDependencies:
      '@types/react': '*'
      '@types/react-dom': '*'
      react: ^16.8 || ^17.0 || ^18.0 || ^19.0 || ^19.0.0-rc
      react-dom: ^16.8 || ^17.0 || ^18.0 || ^19.0 || ^19.0.0-rc
    peerDependenciesMeta:
      '@types/react':
        optional: true
      '@types/react-dom':
        optional: true

  '@radix-ui/react-id@1.0.1':
    resolution: {integrity: sha512-tI7sT/kqYp8p96yGWY1OAnLHrqDgzHefRBKQ2YAkBS5ja7QLcZ9Z/uY7bEjPUatf8RomoXM8/1sMj1IJaE5UzQ==}
    peerDependencies:
      '@types/react': '*'
      react: ^16.8 || ^17.0 || ^18.0
    peerDependenciesMeta:
      '@types/react':
        optional: true

  '@radix-ui/react-id@1.1.0':
    resolution: {integrity: sha512-EJUrI8yYh7WOjNOqpoJaf1jlFIH2LvtgAl+YcFqNCa+4hj64ZXmPkAKOFs/ukjz3byN6bdb/AVUqHkI8/uWWMA==}
    peerDependencies:
      '@types/react': '*'
      react: ^16.8 || ^17.0 || ^18.0 || ^19.0 || ^19.0.0-rc
    peerDependenciesMeta:
      '@types/react':
        optional: true

  '@radix-ui/react-label@2.1.2':
    resolution: {integrity: sha512-zo1uGMTaNlHehDyFQcDZXRJhUPDuukcnHz0/jnrup0JA6qL+AFpAnty+7VKa9esuU5xTblAZzTGYJKSKaBxBhw==}
    peerDependencies:
      '@types/react': '*'
      '@types/react-dom': '*'
      react: ^16.8 || ^17.0 || ^18.0 || ^19.0 || ^19.0.0-rc
      react-dom: ^16.8 || ^17.0 || ^18.0 || ^19.0 || ^19.0.0-rc
    peerDependenciesMeta:
      '@types/react':
        optional: true
      '@types/react-dom':
        optional: true

  '@radix-ui/react-menu@2.1.6':
    resolution: {integrity: sha512-tBBb5CXDJW3t2mo9WlO7r6GTmWV0F0uzHZVFmlRmYpiSK1CDU5IKojP1pm7oknpBOrFZx/YgBRW9oorPO2S/Lg==}
    peerDependencies:
      '@types/react': '*'
      '@types/react-dom': '*'
      react: ^16.8 || ^17.0 || ^18.0 || ^19.0 || ^19.0.0-rc
      react-dom: ^16.8 || ^17.0 || ^18.0 || ^19.0 || ^19.0.0-rc
    peerDependenciesMeta:
      '@types/react':
        optional: true
      '@types/react-dom':
        optional: true

  '@radix-ui/react-popover@1.1.6':
    resolution: {integrity: sha512-NQouW0x4/GnkFJ/pRqsIS3rM/k97VzKnVb2jB7Gq7VEGPy5g7uNV1ykySFt7eWSp3i2uSGFwaJcvIRJBAHmmFg==}
    peerDependencies:
      '@types/react': '*'
      '@types/react-dom': '*'
      react: ^16.8 || ^17.0 || ^18.0 || ^19.0 || ^19.0.0-rc
      react-dom: ^16.8 || ^17.0 || ^18.0 || ^19.0 || ^19.0.0-rc
    peerDependenciesMeta:
      '@types/react':
        optional: true
      '@types/react-dom':
        optional: true

  '@radix-ui/react-popper@1.2.2':
    resolution: {integrity: sha512-Rvqc3nOpwseCyj/rgjlJDYAgyfw7OC1tTkKn2ivhaMGcYt8FSBlahHOZak2i3QwkRXUXgGgzeEe2RuqeEHuHgA==}
    peerDependencies:
      '@types/react': '*'
      '@types/react-dom': '*'
      react: ^16.8 || ^17.0 || ^18.0 || ^19.0 || ^19.0.0-rc
      react-dom: ^16.8 || ^17.0 || ^18.0 || ^19.0 || ^19.0.0-rc
    peerDependenciesMeta:
      '@types/react':
        optional: true
      '@types/react-dom':
        optional: true

  '@radix-ui/react-portal@1.0.4':
    resolution: {integrity: sha512-Qki+C/EuGUVCQTOTD5vzJzJuMUlewbzuKyUy+/iHM2uwGiru9gZeBJtHAPKAEkB5KWGi9mP/CHKcY0wt1aW45Q==}
    peerDependencies:
      '@types/react': '*'
      '@types/react-dom': '*'
      react: ^16.8 || ^17.0 || ^18.0
      react-dom: ^16.8 || ^17.0 || ^18.0
    peerDependenciesMeta:
      '@types/react':
        optional: true
      '@types/react-dom':
        optional: true

  '@radix-ui/react-portal@1.1.4':
    resolution: {integrity: sha512-sn2O9k1rPFYVyKd5LAJfo96JlSGVFpa1fS6UuBJfrZadudiw5tAmru+n1x7aMRQ84qDM71Zh1+SzK5QwU0tJfA==}
    peerDependencies:
      '@types/react': '*'
      '@types/react-dom': '*'
      react: ^16.8 || ^17.0 || ^18.0 || ^19.0 || ^19.0.0-rc
      react-dom: ^16.8 || ^17.0 || ^18.0 || ^19.0 || ^19.0.0-rc
    peerDependenciesMeta:
      '@types/react':
        optional: true
      '@types/react-dom':
        optional: true

  '@radix-ui/react-presence@1.0.1':
    resolution: {integrity: sha512-UXLW4UAbIY5ZjcvzjfRFo5gxva8QirC9hF7wRE4U5gz+TP0DbRk+//qyuAQ1McDxBt1xNMBTaciFGvEmJvAZCg==}
    peerDependencies:
      '@types/react': '*'
      '@types/react-dom': '*'
      react: ^16.8 || ^17.0 || ^18.0
      react-dom: ^16.8 || ^17.0 || ^18.0
    peerDependenciesMeta:
      '@types/react':
        optional: true
      '@types/react-dom':
        optional: true

  '@radix-ui/react-presence@1.1.2':
    resolution: {integrity: sha512-18TFr80t5EVgL9x1SwF/YGtfG+l0BS0PRAlCWBDoBEiDQjeKgnNZRVJp/oVBl24sr3Gbfwc/Qpj4OcWTQMsAEg==}
    peerDependencies:
      '@types/react': '*'
      '@types/react-dom': '*'
      react: ^16.8 || ^17.0 || ^18.0 || ^19.0 || ^19.0.0-rc
      react-dom: ^16.8 || ^17.0 || ^18.0 || ^19.0 || ^19.0.0-rc
    peerDependenciesMeta:
      '@types/react':
        optional: true
      '@types/react-dom':
        optional: true

  '@radix-ui/react-primitive@1.0.3':
    resolution: {integrity: sha512-yi58uVyoAcK/Nq1inRY56ZSjKypBNKTa/1mcL8qdl6oJeEaDbOldlzrGn7P6Q3Id5d+SYNGc5AJgc4vGhjs5+g==}
    peerDependencies:
      '@types/react': '*'
      '@types/react-dom': '*'
      react: ^16.8 || ^17.0 || ^18.0
      react-dom: ^16.8 || ^17.0 || ^18.0
    peerDependenciesMeta:
      '@types/react':
        optional: true
      '@types/react-dom':
        optional: true

  '@radix-ui/react-primitive@2.0.2':
    resolution: {integrity: sha512-Ec/0d38EIuvDF+GZjcMU/Ze6MxntVJYO/fRlCPhCaVUyPY9WTalHJw54tp9sXeJo3tlShWpy41vQRgLRGOuz+w==}
    peerDependencies:
      '@types/react': '*'
      '@types/react-dom': '*'
      react: ^16.8 || ^17.0 || ^18.0 || ^19.0 || ^19.0.0-rc
      react-dom: ^16.8 || ^17.0 || ^18.0 || ^19.0 || ^19.0.0-rc
    peerDependenciesMeta:
      '@types/react':
        optional: true
      '@types/react-dom':
        optional: true

  '@radix-ui/react-radio-group@1.2.3':
    resolution: {integrity: sha512-xtCsqt8Rp09FK50ItqEqTJ7Sxanz8EM8dnkVIhJrc/wkMMomSmXHvYbhv3E7Zx4oXh98aaLt9W679SUYXg4IDA==}
    peerDependencies:
      '@types/react': '*'
      '@types/react-dom': '*'
      react: ^16.8 || ^17.0 || ^18.0 || ^19.0 || ^19.0.0-rc
      react-dom: ^16.8 || ^17.0 || ^18.0 || ^19.0 || ^19.0.0-rc
    peerDependenciesMeta:
      '@types/react':
        optional: true
      '@types/react-dom':
        optional: true

  '@radix-ui/react-roving-focus@1.1.2':
    resolution: {integrity: sha512-zgMQWkNO169GtGqRvYrzb0Zf8NhMHS2DuEB/TiEmVnpr5OqPU3i8lfbxaAmC2J/KYuIQxyoQQ6DxepyXp61/xw==}
    peerDependencies:
      '@types/react': '*'
      '@types/react-dom': '*'
      react: ^16.8 || ^17.0 || ^18.0 || ^19.0 || ^19.0.0-rc
      react-dom: ^16.8 || ^17.0 || ^18.0 || ^19.0 || ^19.0.0-rc
    peerDependenciesMeta:
      '@types/react':
        optional: true
      '@types/react-dom':
        optional: true

  '@radix-ui/react-scroll-area@1.2.3':
    resolution: {integrity: sha512-l7+NNBfBYYJa9tNqVcP2AGvxdE3lmE6kFTBXdvHgUaZuy+4wGCL1Cl2AfaR7RKyimj7lZURGLwFO59k4eBnDJQ==}
    peerDependencies:
      '@types/react': '*'
      '@types/react-dom': '*'
      react: ^16.8 || ^17.0 || ^18.0 || ^19.0 || ^19.0.0-rc
      react-dom: ^16.8 || ^17.0 || ^18.0 || ^19.0 || ^19.0.0-rc
    peerDependenciesMeta:
      '@types/react':
        optional: true
      '@types/react-dom':
        optional: true

  '@radix-ui/react-select@2.1.6':
    resolution: {integrity: sha512-T6ajELxRvTuAMWH0YmRJ1qez+x4/7Nq7QIx7zJ0VK3qaEWdnWpNbEDnmWldG1zBDwqrLy5aLMUWcoGirVj5kMg==}
    peerDependencies:
      '@types/react': '*'
      '@types/react-dom': '*'
      react: ^16.8 || ^17.0 || ^18.0 || ^19.0 || ^19.0.0-rc
      react-dom: ^16.8 || ^17.0 || ^18.0 || ^19.0 || ^19.0.0-rc
    peerDependenciesMeta:
      '@types/react':
        optional: true
      '@types/react-dom':
        optional: true

  '@radix-ui/react-separator@1.1.2':
    resolution: {integrity: sha512-oZfHcaAp2Y6KFBX6I5P1u7CQoy4lheCGiYj+pGFrHy8E/VNRb5E39TkTr3JrV520csPBTZjkuKFdEsjS5EUNKQ==}
    peerDependencies:
      '@types/react': '*'
      '@types/react-dom': '*'
      react: ^16.8 || ^17.0 || ^18.0 || ^19.0 || ^19.0.0-rc
      react-dom: ^16.8 || ^17.0 || ^18.0 || ^19.0 || ^19.0.0-rc
    peerDependenciesMeta:
      '@types/react':
        optional: true
      '@types/react-dom':
        optional: true

  '@radix-ui/react-slot@1.0.2':
    resolution: {integrity: sha512-YeTpuq4deV+6DusvVUW4ivBgnkHwECUu0BiN43L5UCDFgdhsRUWAghhTF5MbvNTPzmiFOx90asDSUjWuCNapwg==}
    peerDependencies:
      '@types/react': '*'
      react: ^16.8 || ^17.0 || ^18.0
    peerDependenciesMeta:
      '@types/react':
        optional: true

  '@radix-ui/react-slot@1.1.2':
    resolution: {integrity: sha512-YAKxaiGsSQJ38VzKH86/BPRC4rh+b1Jpa+JneA5LRE7skmLPNAyeG8kPJj/oo4STLvlrs8vkf/iYyc3A5stYCQ==}
    peerDependencies:
      '@types/react': '*'
      react: ^16.8 || ^17.0 || ^18.0 || ^19.0 || ^19.0.0-rc
    peerDependenciesMeta:
      '@types/react':
        optional: true

  '@radix-ui/react-switch@1.1.3':
    resolution: {integrity: sha512-1nc+vjEOQkJVsJtWPSiISGT6OKm4SiOdjMo+/icLxo2G4vxz1GntC5MzfL4v8ey9OEfw787QCD1y3mUv0NiFEQ==}
    peerDependencies:
      '@types/react': '*'
      '@types/react-dom': '*'
      react: ^16.8 || ^17.0 || ^18.0 || ^19.0 || ^19.0.0-rc
      react-dom: ^16.8 || ^17.0 || ^18.0 || ^19.0 || ^19.0.0-rc
    peerDependenciesMeta:
      '@types/react':
        optional: true
      '@types/react-dom':
        optional: true

  '@radix-ui/react-tabs@1.1.3':
    resolution: {integrity: sha512-9mFyI30cuRDImbmFF6O2KUJdgEOsGh9Vmx9x/Dh9tOhL7BngmQPQfwW4aejKm5OHpfWIdmeV6ySyuxoOGjtNng==}
    peerDependencies:
      '@types/react': '*'
      '@types/react-dom': '*'
      react: ^16.8 || ^17.0 || ^18.0 || ^19.0 || ^19.0.0-rc
      react-dom: ^16.8 || ^17.0 || ^18.0 || ^19.0 || ^19.0.0-rc
    peerDependenciesMeta:
      '@types/react':
        optional: true
      '@types/react-dom':
        optional: true

  '@radix-ui/react-tooltip@1.1.8':
    resolution: {integrity: sha512-YAA2cu48EkJZdAMHC0dqo9kialOcRStbtiY4nJPaht7Ptrhcvpo+eDChaM6BIs8kL6a8Z5l5poiqLnXcNduOkA==}
    peerDependencies:
      '@types/react': '*'
      '@types/react-dom': '*'
      react: ^16.8 || ^17.0 || ^18.0 || ^19.0 || ^19.0.0-rc
      react-dom: ^16.8 || ^17.0 || ^18.0 || ^19.0 || ^19.0.0-rc
    peerDependenciesMeta:
      '@types/react':
        optional: true
      '@types/react-dom':
        optional: true

  '@radix-ui/react-use-callback-ref@1.0.1':
    resolution: {integrity: sha512-D94LjX4Sp0xJFVaoQOd3OO9k7tpBYNOXdVhkltUbGv2Qb9OXdrg/CpsjlZv7ia14Sylv398LswWBVVu5nqKzAQ==}
    peerDependencies:
      '@types/react': '*'
      react: ^16.8 || ^17.0 || ^18.0
    peerDependenciesMeta:
      '@types/react':
        optional: true

  '@radix-ui/react-use-callback-ref@1.1.0':
    resolution: {integrity: sha512-CasTfvsy+frcFkbXtSJ2Zu9JHpN8TYKxkgJGWbjiZhFivxaeW7rMeZt7QELGVLaYVfFMsKHjb7Ak0nMEe+2Vfw==}
    peerDependencies:
      '@types/react': '*'
      react: ^16.8 || ^17.0 || ^18.0 || ^19.0 || ^19.0.0-rc
    peerDependenciesMeta:
      '@types/react':
        optional: true

  '@radix-ui/react-use-controllable-state@1.0.1':
    resolution: {integrity: sha512-Svl5GY5FQeN758fWKrjM6Qb7asvXeiZltlT4U2gVfl8Gx5UAv2sMR0LWo8yhsIZh2oQ0eFdZ59aoOOMV7b47VA==}
    peerDependencies:
      '@types/react': '*'
      react: ^16.8 || ^17.0 || ^18.0
    peerDependenciesMeta:
      '@types/react':
        optional: true

  '@radix-ui/react-use-controllable-state@1.1.0':
    resolution: {integrity: sha512-MtfMVJiSr2NjzS0Aa90NPTnvTSg6C/JLCV7ma0W6+OMV78vd8OyRpID+Ng9LxzsPbLeuBnWBA1Nq30AtBIDChw==}
    peerDependencies:
      '@types/react': '*'
      react: ^16.8 || ^17.0 || ^18.0 || ^19.0 || ^19.0.0-rc
    peerDependenciesMeta:
      '@types/react':
        optional: true

  '@radix-ui/react-use-escape-keydown@1.0.3':
    resolution: {integrity: sha512-vyL82j40hcFicA+M4Ex7hVkB9vHgSse1ZWomAqV2Je3RleKGO5iM8KMOEtfoSB0PnIelMd2lATjTGMYqN5ylTg==}
    peerDependencies:
      '@types/react': '*'
      react: ^16.8 || ^17.0 || ^18.0
    peerDependenciesMeta:
      '@types/react':
        optional: true

  '@radix-ui/react-use-escape-keydown@1.1.0':
    resolution: {integrity: sha512-L7vwWlR1kTTQ3oh7g1O0CBF3YCyyTj8NmhLR+phShpyA50HCfBFKVJTpshm9PzLiKmehsrQzTYTpX9HvmC9rhw==}
    peerDependencies:
      '@types/react': '*'
      react: ^16.8 || ^17.0 || ^18.0 || ^19.0 || ^19.0.0-rc
    peerDependenciesMeta:
      '@types/react':
        optional: true

  '@radix-ui/react-use-layout-effect@1.0.1':
    resolution: {integrity: sha512-v/5RegiJWYdoCvMnITBkNNx6bCj20fiaJnWtRkU18yITptraXjffz5Qbn05uOiQnOvi+dbkznkoaMltz1GnszQ==}
    peerDependencies:
      '@types/react': '*'
      react: ^16.8 || ^17.0 || ^18.0
    peerDependenciesMeta:
      '@types/react':
        optional: true

  '@radix-ui/react-use-layout-effect@1.1.0':
    resolution: {integrity: sha512-+FPE0rOdziWSrH9athwI1R0HDVbWlEhd+FR+aSDk4uWGmSJ9Z54sdZVDQPZAinJhJXwfT+qnj969mCsT2gfm5w==}
    peerDependencies:
      '@types/react': '*'
      react: ^16.8 || ^17.0 || ^18.0 || ^19.0 || ^19.0.0-rc
    peerDependenciesMeta:
      '@types/react':
        optional: true

  '@radix-ui/react-use-previous@1.1.0':
    resolution: {integrity: sha512-Z/e78qg2YFnnXcW88A4JmTtm4ADckLno6F7OXotmkQfeuCVaKuYzqAATPhVzl3delXE7CxIV8shofPn3jPc5Og==}
    peerDependencies:
      '@types/react': '*'
      react: ^16.8 || ^17.0 || ^18.0 || ^19.0 || ^19.0.0-rc
    peerDependenciesMeta:
      '@types/react':
        optional: true

  '@radix-ui/react-use-rect@1.1.0':
    resolution: {integrity: sha512-0Fmkebhr6PiseyZlYAOtLS+nb7jLmpqTrJyv61Pe68MKYW6OWdRE2kI70TaYY27u7H0lajqM3hSMMLFq18Z7nQ==}
    peerDependencies:
      '@types/react': '*'
      react: ^16.8 || ^17.0 || ^18.0 || ^19.0 || ^19.0.0-rc
    peerDependenciesMeta:
      '@types/react':
        optional: true

  '@radix-ui/react-use-size@1.1.0':
    resolution: {integrity: sha512-XW3/vWuIXHa+2Uwcc2ABSfcCledmXhhQPlGbfcRXbiUQI5Icjcg19BGCZVKKInYbvUCut/ufbbLLPFC5cbb1hw==}
    peerDependencies:
      '@types/react': '*'
      react: ^16.8 || ^17.0 || ^18.0 || ^19.0 || ^19.0.0-rc
    peerDependenciesMeta:
      '@types/react':
        optional: true

  '@radix-ui/react-visually-hidden@1.1.2':
    resolution: {integrity: sha512-1SzA4ns2M1aRlvxErqhLHsBHoS5eI5UUcI2awAMgGUp4LoaoWOKYmvqDY2s/tltuPkh3Yk77YF/r3IRj+Amx4Q==}
    peerDependencies:
      '@types/react': '*'
      '@types/react-dom': '*'
      react: ^16.8 || ^17.0 || ^18.0 || ^19.0 || ^19.0.0-rc
      react-dom: ^16.8 || ^17.0 || ^18.0 || ^19.0 || ^19.0.0-rc
    peerDependenciesMeta:
      '@types/react':
        optional: true
      '@types/react-dom':
        optional: true

  '@radix-ui/rect@1.1.0':
    resolution: {integrity: sha512-A9+lCBZoaMJlVKcRBz2YByCG+Cp2t6nAnMnNba+XiWxnj6r4JUFqfsgwocMBZU9LPtdxC6wB56ySYpc7LQIoJg==}

  '@redocly/ajv@8.11.2':
    resolution: {integrity: sha512-io1JpnwtIcvojV7QKDUSIuMN/ikdOUd1ReEnUnMKGfDVridQZ31J0MmIuqwuRjWDZfmvr+Q0MqCcfHM2gTivOg==}

  '@redocly/config@0.22.1':
    resolution: {integrity: sha512-1CqQfiG456v9ZgYBG9xRQHnpXjt8WoSnDwdkX6gxktuK69v2037hTAR1eh0DGIqpZ1p4k82cGH8yTNwt7/pI9g==}

  '@redocly/openapi-core@1.33.0':
    resolution: {integrity: sha512-MUB1jPxYX2NmgiobICcvyrkSbPSaGAb/P/MsxSW+UT9hxpQvDCX81bstGg68BcKIdeFvVRKcoyG4xiTgDOEBfQ==}
    engines: {node: '>=18.17.0', npm: '>=9.5.0'}

  '@rtsao/scc@1.1.0':
    resolution: {integrity: sha512-zt6OdqaDoOnJ1ZYsCYGt9YmWzDXl4vQdKTyJev62gFhRGKdx7mcT54V9KIjg+d2wi9EXsPvAPKe7i7WjfVWB8g==}

  '@rushstack/eslint-patch@1.10.5':
    resolution: {integrity: sha512-kkKUDVlII2DQiKy7UstOR1ErJP8kUKAQ4oa+SQtM0K+lPdmmjj0YnnxBgtTVYH7mUKtbsxeFC9y0AmK7Yb78/A==}

  '@standard-schema/utils@0.3.0':
    resolution: {integrity: sha512-e7Mew686owMaPJVNNLs55PUvgz371nKgwsc4vxE49zsODpJEnxgxRo2y/OKrqueavXgZNMDVj3DdHFlaSAeU8g==}

  '@swc/counter@0.1.3':
    resolution: {integrity: sha512-e2BR4lsJkkRlKZ/qCHPw9ZaSxc0MVUd7gtbtaB7aMvHeJVYe8sOB8DBZkP2DtISHGSku9sCK6T6cnY0CtXrOCQ==}

  '@swc/helpers@0.5.15':
    resolution: {integrity: sha512-JQ5TuMi45Owi4/BIMAJBoSQoOJu12oOk/gADqlcUL9JEdHB8vyjUSsxqeNXnmXHjYKMi2WcYtezGEEhqUI/E2g==}

  '@tailwindcss/node@4.0.11':
    resolution: {integrity: sha512-y1Ko/QaZh6Fv8sSOOPpRztT8nvNKSetvE4CLxsDdyY5kkBS7hKq04D3y3ldelniWe6YqRIzBHTzfAIc1hZ+0FA==}

  '@tailwindcss/oxide-android-arm64@4.0.11':
    resolution: {integrity: sha512-6gGLTOwR3WNh63pUnY6znRY7XiLRVmvyAkQRdyRxPquNIZ7lTeqWlZcxt5Gtlh1VzZXkQ8OWyYte8ZBnulhvwA==}
    engines: {node: '>= 10'}
    cpu: [arm64]
    os: [android]

  '@tailwindcss/oxide-darwin-arm64@4.0.11':
    resolution: {integrity: sha512-CM5SF53zzqYqQQGlP6N94zTliUi2FxW4itr223xb2PWgbwf48JTE2P6DNrA5DHOxacIliiCYiBzmKGwKdGMu8w==}
    engines: {node: '>= 10'}
    cpu: [arm64]
    os: [darwin]

  '@tailwindcss/oxide-darwin-x64@4.0.11':
    resolution: {integrity: sha512-YB1LJC04O3UugV0egl3jnpXWyJIlcV7oVb0cplcqG0aP6nPYH0SqmD+ysbOrl6Ti1qAVuOHnfJvnAup2hbXMgw==}
    engines: {node: '>= 10'}
    cpu: [x64]
    os: [darwin]

  '@tailwindcss/oxide-freebsd-x64@4.0.11':
    resolution: {integrity: sha512-tK63Mi/kbU5GVZFkUH+zLL/G0yiRGY15MU2xFUa3H2q2px4IuWJTWRmv6iPOcZm3kYpsh+0C+dSoz0lDEknENg==}
    engines: {node: '>= 10'}
    cpu: [x64]
    os: [freebsd]

  '@tailwindcss/oxide-linux-arm-gnueabihf@4.0.11':
    resolution: {integrity: sha512-vMJPxCQtdhqGGw1MOQnPJ6hyh5BR5EQhRXJk9Ji/1oo2P1chgEaPuGYGZGdZMy9bnFaufnjae0liqk6E3SNTFw==}
    engines: {node: '>= 10'}
    cpu: [arm]
    os: [linux]

  '@tailwindcss/oxide-linux-arm64-gnu@4.0.11':
    resolution: {integrity: sha512-5qac6Wps9vCwkQcgyw+VlJvXkdGoOnJp8eK3TaKpZ3fTQozGgvy/AyimV8I7I4ZjU6mTjuQbZe1CPP/cuG+Ldw==}
    engines: {node: '>= 10'}
    cpu: [arm64]
    os: [linux]

  '@tailwindcss/oxide-linux-arm64-musl@4.0.11':
    resolution: {integrity: sha512-hR/Lw7QgODodKLpf37+ohJJZjYEJLg6c+h3nIXJ6eLYDbCZjJ0Z0+jHP0rHXyGab7JL+QlIksNuNbJjj+2qpsw==}
    engines: {node: '>= 10'}
    cpu: [arm64]
    os: [linux]

  '@tailwindcss/oxide-linux-x64-gnu@4.0.11':
    resolution: {integrity: sha512-4aCBYzU2SyFUw/dSP3SYAaeo3I7+c6to9acqXAl/Y5XnAO3q6SBrjw2sU2RG7f5Yi+jxevFh4BcOS5ofhhoTIA==}
    engines: {node: '>= 10'}
    cpu: [x64]
    os: [linux]

  '@tailwindcss/oxide-linux-x64-musl@4.0.11':
    resolution: {integrity: sha512-Y5j5Yp3lRcgyzOF+CY+u54aUUtvZ6OwiVPeILE3wqbsDA6X3UiUpVr8tW2eREERld0gELfXG8TyNAtDsBIOHwA==}
    engines: {node: '>= 10'}
    cpu: [x64]
    os: [linux]

  '@tailwindcss/oxide-win32-arm64-msvc@4.0.11':
    resolution: {integrity: sha512-ofgW1IugQDJR+fGJUZMniwTzrwHvaw6wpoOE1mIXBFP2wWoDjvNTXUJyMDxF2N6UypXGYCJMDdEohB1CyWf9cg==}
    engines: {node: '>= 10'}
    cpu: [arm64]
    os: [win32]

  '@tailwindcss/oxide-win32-x64-msvc@4.0.11':
    resolution: {integrity: sha512-jUDa1xZNVPuarkEbwxh8aFQ3oagDQRYXcPmfsiDZ2IAxcYnE8YPNbA2HvFxJowppnnu/v/xdWvneN24VBr1Zpw==}
    engines: {node: '>= 10'}
    cpu: [x64]
    os: [win32]

  '@tailwindcss/oxide@4.0.11':
    resolution: {integrity: sha512-vpR3j69boI64ftpDbbC2NPXhbF7LEkBbQ/Ol1mSU9medtdcmabMiEPlN9FtvE2IkoXZpiDM1utSsdutZSka9Cg==}
    engines: {node: '>= 10'}

  '@tailwindcss/postcss@4.0.11':
    resolution: {integrity: sha512-bhHxHe1NEvh3rKSzJqXYJ8E1MDPAMKc0/5qwRdy+6Ed8PqyicwE1l9zPvt6iZJgIIA1PPX6VF80PDluFe8tyXg==}

  '@tanstack/query-core@5.67.2':
    resolution: {integrity: sha512-+iaFJ/pt8TaApCk6LuZ0WHS/ECVfTzrxDOEL9HH9Dayyb5OVuomLzDXeSaI2GlGT/8HN7bDGiRXDts3LV+u6ww==}

  '@tanstack/query-devtools@5.67.2':
    resolution: {integrity: sha512-O4QXFFd7xqp6EX7sdvc9tsVO8nm4lpWBqwpgjpVLW5g7IeOY6VnS/xvs/YzbRhBVkKTMaJMOUGU7NhSX+YGoNg==}

  '@tanstack/react-query-devtools@5.67.2':
    resolution: {integrity: sha512-cmj2DxBc+/9btQ66n5xI8wTtAma2BLVa403K7zIYiguzJ/kV201jnGensYqJeu1Rd8uRMLLRM74jLVMLDWNRJA==}
    peerDependencies:
      '@tanstack/react-query': ^5.67.2
      react: ^18 || ^19

  '@tanstack/react-query@5.67.2':
    resolution: {integrity: sha512-6Sa+BVNJWhAV4QHvIqM73norNeGRWGC3ftN0Ix87cmMvI215I1wyJ44KUTt/9a0V9YimfGcg25AITaYVel71Og==}
    peerDependencies:
      react: ^18 || ^19

  '@tanstack/react-table@8.21.2':
    resolution: {integrity: sha512-11tNlEDTdIhMJba2RBH+ecJ9l1zgS2kjmexDPAraulc8jeNA4xocSNeyzextT0XJyASil4XsCYlJmf5jEWAtYg==}
    engines: {node: '>=12'}
    peerDependencies:
      react: '>=16.8'
      react-dom: '>=16.8'

  '@tanstack/table-core@8.21.2':
    resolution: {integrity: sha512-uvXk/U4cBiFMxt+p9/G7yUWI/UbHYbyghLCjlpWZ3mLeIZiUBSKcUnw9UnKkdRz7Z/N4UBuFLWQdJCjUe7HjvA==}
    engines: {node: '>=12'}

  '@types/conventional-commits-parser@5.0.1':
    resolution: {integrity: sha512-7uz5EHdzz2TqoMfV7ee61Egf5y6NkcO4FB/1iCCQnbeiI1F3xzv3vK5dBCXUCLQgGYS+mUeigK1iKQzvED+QnQ==}

  '@types/estree@1.0.6':
    resolution: {integrity: sha512-AYnb1nQyY49te+VRAVgmzfcgjYS91mY5P0TKUDCLEM+gNnA+3T6rWITXRLYCpahpqSQbN5cE+gHpnPyXjHWxcw==}

  '@types/js-cookie@3.0.6':
    resolution: {integrity: sha512-wkw9yd1kEXOPnvEeEV1Go1MmxtBJL0RR79aOTAApecWFVu7w0NNXNqhcWgvw2YgZDYadliXkl14pa3WXw5jlCQ==}

  '@types/json-schema@7.0.15':
    resolution: {integrity: sha512-5+fP8P8MFNC+AyZCDxrB2pkZFPGzqQWUzpSeuuVLvm8VMcorNYavBqoFcxK8bQz4Qsbn4oUEEem4wDLfcysGHA==}

  '@types/json5@0.0.29':
    resolution: {integrity: sha512-dRLjCWHYg4oaA77cxO64oO+7JwCwnIzkZPdrrC71jQmQtlhM556pwKo5bUzqvZndkVbeFLIIi+9TC40JNF5hNQ==}

  '@types/jwt-decode@3.1.0':
    resolution: {integrity: sha512-tthwik7TKkou3mVnBnvVuHnHElbjtdbM63pdBCbZTirCt3WAdM73Y79mOri7+ljsS99ZVwUFZHLMxJuJnv/z1w==}
    deprecated: This is a stub types definition. jwt-decode provides its own type definitions, so you do not need this installed.

  '@types/node@20.17.23':
    resolution: {integrity: sha512-8PCGZ1ZJbEZuYNTMqywO+Sj4vSKjSjT6Ua+6RFOYlEvIvKQABPtrNkoVSLSKDb4obYcMhspVKmsw8Cm10NFRUg==}

  '@types/react-dom@19.0.4':
    resolution: {integrity: sha512-4fSQ8vWFkg+TGhePfUzVmat3eC14TXYSsiiDSLI0dVLsrm9gZFABjPy/Qu6TKgl1tq1Bu1yDsuQgY3A3DOjCcg==}
    peerDependencies:
      '@types/react': ^19.0.0

  '@types/react@19.0.10':
    resolution: {integrity: sha512-JuRQ9KXLEjaUNjTWpzuR231Z2WpIwczOkBEIvbHNCzQefFIT0L8IqE6NV6ULLyC1SI/i234JnDoMkfg+RjQj2g==}

  '@typescript-eslint/eslint-plugin@8.19.1':
    resolution: {integrity: sha512-tJzcVyvvb9h/PB96g30MpxACd9IrunT7GF9wfA9/0TJ1LxGOJx1TdPzSbBBnNED7K9Ka8ybJsnEpiXPktolTLg==}
    engines: {node: ^18.18.0 || ^20.9.0 || >=21.1.0}
    peerDependencies:
      '@typescript-eslint/parser': ^8.0.0 || ^8.0.0-alpha.0
      eslint: ^8.57.0 || ^9.0.0
      typescript: '>=4.8.4 <5.8.0'

  '@typescript-eslint/parser@8.19.1':
    resolution: {integrity: sha512-67gbfv8rAwawjYx3fYArwldTQKoYfezNUT4D5ioWetr/xCrxXxvleo3uuiFuKfejipvq+og7mjz3b0G2bVyUCw==}
    engines: {node: ^18.18.0 || ^20.9.0 || >=21.1.0}
    peerDependencies:
      eslint: ^8.57.0 || ^9.0.0
      typescript: '>=4.8.4 <5.8.0'

  '@typescript-eslint/scope-manager@8.19.1':
    resolution: {integrity: sha512-60L9KIuN/xgmsINzonOcMDSB8p82h95hoBfSBtXuO4jlR1R9L1xSkmVZKgCPVfavDlXihh4ARNjXhh1gGnLC7Q==}
    engines: {node: ^18.18.0 || ^20.9.0 || >=21.1.0}

  '@typescript-eslint/type-utils@8.19.1':
    resolution: {integrity: sha512-Rp7k9lhDKBMRJB/nM9Ksp1zs4796wVNyihG9/TU9R6KCJDNkQbc2EOKjrBtLYh3396ZdpXLtr/MkaSEmNMtykw==}
    engines: {node: ^18.18.0 || ^20.9.0 || >=21.1.0}
    peerDependencies:
      eslint: ^8.57.0 || ^9.0.0
      typescript: '>=4.8.4 <5.8.0'

  '@typescript-eslint/types@8.19.1':
    resolution: {integrity: sha512-JBVHMLj7B1K1v1051ZaMMgLW4Q/jre5qGK0Ew6UgXz1Rqh+/xPzV1aW581OM00X6iOfyr1be+QyW8LOUf19BbA==}
    engines: {node: ^18.18.0 || ^20.9.0 || >=21.1.0}

  '@typescript-eslint/typescript-estree@8.19.1':
    resolution: {integrity: sha512-jk/TZwSMJlxlNnqhy0Eod1PNEvCkpY6MXOXE/WLlblZ6ibb32i2We4uByoKPv1d0OD2xebDv4hbs3fm11SMw8Q==}
    engines: {node: ^18.18.0 || ^20.9.0 || >=21.1.0}
    peerDependencies:
      typescript: '>=4.8.4 <5.8.0'

  '@typescript-eslint/utils@8.19.1':
    resolution: {integrity: sha512-IxG5gLO0Ne+KaUc8iW1A+XuKLd63o4wlbI1Zp692n1xojCl/THvgIKXJXBZixTh5dd5+yTJ/VXH7GJaaw21qXA==}
    engines: {node: ^18.18.0 || ^20.9.0 || >=21.1.0}
    peerDependencies:
      eslint: ^8.57.0 || ^9.0.0
      typescript: '>=4.8.4 <5.8.0'

  '@typescript-eslint/visitor-keys@8.19.1':
    resolution: {integrity: sha512-fzmjU8CHK853V/avYZAvuVut3ZTfwN5YtMaoi+X9Y9MA9keaWNHC3zEQ9zvyX/7Hj+5JkNyK1l7TOR2hevHB6Q==}
    engines: {node: ^18.18.0 || ^20.9.0 || >=21.1.0}

  JSONStream@1.3.5:
    resolution: {integrity: sha512-E+iruNOY8VV9s4JEbe1aNEm6MiszPRr/UfcHMz0TQh1BXSxHK+ASV1R6W4HpjBhSeS+54PIsAMCBmwD06LLsqQ==}
    hasBin: true

  acorn-jsx@5.3.2:
    resolution: {integrity: sha512-rq9s+JNhf0IChjtDXxllJ7g41oZk5SlXtp0LHwyA5cejwn7vKmKp4pPri6YEePv2PU65sAsegbXtIinmDFDXgQ==}
    peerDependencies:
      acorn: ^6.0.0 || ^7.0.0 || ^8.0.0

  acorn@8.14.1:
    resolution: {integrity: sha512-OvQ/2pUDKmgfCg++xsTX1wGxfTaszcHVcTctW4UJB4hibJx2HXxxO5UmVgyjMa+ZDsiaf5wWLXYpRWMmBI0QHg==}
    engines: {node: '>=0.4.0'}
    hasBin: true

  agent-base@7.1.3:
    resolution: {integrity: sha512-jRR5wdylq8CkOe6hei19GGZnxM6rBGwFl3Bg0YItGDimvjGtAvdZk4Pu6Cl4u4Igsws4a1fd1Vq3ezrhn4KmFw==}
    engines: {node: '>= 14'}

  ajv@6.12.6:
    resolution: {integrity: sha512-j3fVLgvTo527anyYyJOGTYJbG+vnnQYvE0m5mmkc1TK+nxAppkCLMIL0aZ4dblVCNoGShhm+kzE4ZUykBoMg4g==}

  ajv@8.17.1:
    resolution: {integrity: sha512-B/gBuNg5SiMTrPkC+A2+cW0RszwxYmn6VYxB/inlBStS5nx6xHIt/ehKRhIMhqusl7a8LjQoZnjCs5vhwxOQ1g==}

  ansi-colors@4.1.3:
    resolution: {integrity: sha512-/6w/C21Pm1A7aZitlI5Ni/2J6FFQN8i1Cvz3kHABAAbw93v/NlvKdVOqz7CCWz/3iv/JplRSEEZ83XION15ovw==}
    engines: {node: '>=6'}

  ansi-escapes@7.0.0:
    resolution: {integrity: sha512-GdYO7a61mR0fOlAsvC9/rIHf7L96sBc6dEWzeOu+KAea5bZyQRPIpojrVoI4AXGJS/ycu/fBTdLrUkA4ODrvjw==}
    engines: {node: '>=18'}

  ansi-regex@5.0.1:
    resolution: {integrity: sha512-quJQXlTSUGL2LH9SUXo8VwsY4soanhgo6LNSm84E1LBcE8s3O0wpdiRzyR9z/ZZJMlMWv37qOOb9pdJlMUEKFQ==}
    engines: {node: '>=8'}

  ansi-regex@6.1.0:
    resolution: {integrity: sha512-7HSX4QQb4CspciLpVFwyRe79O3xsIZDDLER21kERQ71oaPodF8jL725AgJMFAYbooIqolJoRLuM81SpeUkpkvA==}
    engines: {node: '>=12'}

  ansi-styles@4.3.0:
    resolution: {integrity: sha512-zbB9rCJAT1rbjiVDb2hqKFHNYLxgtk8NURxZ3IZwD3F6NtxbXZQCnnSi1Lkx+IDohdPlFp222wVALIheZJQSEg==}
    engines: {node: '>=8'}

  ansi-styles@6.2.1:
    resolution: {integrity: sha512-bN798gFfQX+viw3R7yrGWRqnrN2oRkEkUjjl4JNn4E8GxxbjtG3FbrEIIY3l8/hrwUwIeCZvi4QuOTP4MErVug==}
    engines: {node: '>=12'}

  argparse@2.0.1:
    resolution: {integrity: sha512-8+9WqebbFzpX9OR+Wa6O29asIogeRMzcGtAINdpMHHyAg10f05aSFVBbcEqGf/PXw1EjAZ+q2/bEBg3DvurK3Q==}

  aria-hidden@1.2.4:
    resolution: {integrity: sha512-y+CcFFwelSXpLZk/7fMB2mUbGtX9lKycf1MWJ7CaTIERyitVlyQx6C+sxcROU2BAJ24OiZyK+8wj2i8AlBoS3A==}
    engines: {node: '>=10'}

  aria-query@5.3.2:
    resolution: {integrity: sha512-COROpnaoap1E2F000S62r6A60uHZnmlvomhfyT2DlTcrY1OrBKn2UhH7qn5wTC9zMvD0AY7csdPSNwKP+7WiQw==}
    engines: {node: '>= 0.4'}

  array-buffer-byte-length@1.0.2:
    resolution: {integrity: sha512-LHE+8BuR7RYGDKvnrmcuSq3tDcKv9OFEXQt/HpbZhY7V6h0zlUXutnAD82GiFx9rdieCMjkvtcsPqBwgUl1Iiw==}
    engines: {node: '>= 0.4'}

  array-ify@1.0.0:
    resolution: {integrity: sha512-c5AMf34bKdvPhQ7tBGhqkgKNUzMr4WUs+WDtC2ZUGOUncbxKMTvqxYctiseW3+L4bA8ec+GcZ6/A/FW4m8ukng==}

  array-includes@3.1.8:
    resolution: {integrity: sha512-itaWrbYbqpGXkGhZPGUulwnhVf5Hpy1xiCFsGqyIGglbBxmG5vSjxQen3/WGOjPpNEv1RtBLKxbmVXm8HpJStQ==}
    engines: {node: '>= 0.4'}

  array.prototype.findlast@1.2.5:
    resolution: {integrity: sha512-CVvd6FHg1Z3POpBLxO6E6zr+rSKEQ9L6rZHAaY7lLfhKsWYUBBOuMs0e9o24oopj6H+geRCX0YJ+TJLBK2eHyQ==}
    engines: {node: '>= 0.4'}

  array.prototype.findlastindex@1.2.5:
    resolution: {integrity: sha512-zfETvRFA8o7EiNn++N5f/kaCw221hrpGsDmcpndVupkPzEc1Wuf3VgC0qby1BbHs7f5DVYjgtEU2LLh5bqeGfQ==}
    engines: {node: '>= 0.4'}

  array.prototype.flat@1.3.3:
    resolution: {integrity: sha512-rwG/ja1neyLqCuGZ5YYrznA62D4mZXg0i1cIskIUKSiqF3Cje9/wXAls9B9s1Wa2fomMsIv8czB8jZcPmxCXFg==}
    engines: {node: '>= 0.4'}

  array.prototype.flatmap@1.3.3:
    resolution: {integrity: sha512-Y7Wt51eKJSyi80hFrJCePGGNo5ktJCslFuboqJsbf57CCPcm5zztluPlc4/aD8sWsKvlwatezpV4U1efk8kpjg==}
    engines: {node: '>= 0.4'}

  array.prototype.tosorted@1.1.4:
    resolution: {integrity: sha512-p6Fx8B7b7ZhL/gmUsAy0D15WhvDccw3mnGNbZpi3pmeJdxtWsj2jEaI4Y6oo3XiHfzuSgPwKc04MYt6KgvC/wA==}
    engines: {node: '>= 0.4'}

  arraybuffer.prototype.slice@1.0.4:
    resolution: {integrity: sha512-BNoCY6SXXPQ7gF2opIP4GBE+Xw7U+pHMYKuzjgCN3GwiaIR09UUeKfheyIry77QtrCBlC0KK0q5/TER/tYh3PQ==}
    engines: {node: '>= 0.4'}

  ast-types-flow@0.0.8:
    resolution: {integrity: sha512-OH/2E5Fg20h2aPrbe+QL8JZQFko0YZaF+j4mnQ7BGhfavO7OpSLa8a0y9sBwomHdSbkhTS8TQNayBfnW5DwbvQ==}

  async-function@1.0.0:
    resolution: {integrity: sha512-hsU18Ae8CDTR6Kgu9DYf0EbCr/a5iGL0rytQDobUcdpYOKokk8LEjVphnXkDkgpi0wYVsqrXuP0bZxJaTqdgoA==}
    engines: {node: '>= 0.4'}

  asynckit@0.4.0:
    resolution: {integrity: sha512-Oei9OH4tRh0YqU3GxhX79dM/mwVgvbZJaSNaRk+bshkj0S5cfHcgYakreBjrHwatXKbz+IoIdYLxrKim2MjW0Q==}

  available-typed-arrays@1.0.7:
    resolution: {integrity: sha512-wvUjBtSGN7+7SjNpq/9M2Tg350UZD3q62IFZLbRAR1bSMlCo1ZaeW+BJ+D090e4hIIZLBcTDWe4Mh4jvUDajzQ==}
    engines: {node: '>= 0.4'}

  axe-core@4.10.3:
    resolution: {integrity: sha512-Xm7bpRXnDSX2YE2YFfBk2FnF0ep6tmG7xPh8iHee8MIcrgq762Nkce856dYtJYLkuIoYZvGfTs/PbZhideTcEg==}
    engines: {node: '>=4'}

  axios@1.8.3:
    resolution: {integrity: sha512-iP4DebzoNlP/YN2dpwCgb8zoCmhtkajzS48JvwmkSkXvPI3DHc7m+XYL5tGnSlJtR6nImXZmdCuN5aP8dh1d8A==}

  axobject-query@4.1.0:
    resolution: {integrity: sha512-qIj0G9wZbMGNLjLmg1PT6v2mE9AH2zlnADJD/2tC6E00hgmhUOfEB6greHPAfLRSufHqROIUTkw6E+M3lH0PTQ==}
    engines: {node: '>= 0.4'}

  balanced-match@1.0.2:
    resolution: {integrity: sha512-3oSeUO0TMV67hN1AmbXsK4yaqU7tjiHlbxRDZOpH0KW9+CeX4bRAaX0Anxt0tx2MrpRpWwQaPwIlISEJhYU5Pw==}

  brace-expansion@1.1.11:
    resolution: {integrity: sha512-iCuPHDFgrHX7H2vEI/5xpz07zSHB00TpugqhmYtVmMO6518mCuRMoOYFldEBl0g187ufozdaHgWKcYFb61qGiA==}

  brace-expansion@2.0.1:
    resolution: {integrity: sha512-XnAIvQ8eM+kC6aULx6wuQiwVsnzsi9d3WxzV3FpWTGA19F621kwdbsAcFKXgKUHZWsy+mY6iL1sHTxWEFCytDA==}

  braces@3.0.3:
    resolution: {integrity: sha512-yQbXgO/OSZVD2IsiLlro+7Hf6Q18EJrKSEsdoMzKePKXct3gvD8oLcOQdIzGupr5Fj+EDe8gO/lxc1BzfMpxvA==}
    engines: {node: '>=8'}

  busboy@1.6.0:
    resolution: {integrity: sha512-8SFQbg/0hQ9xy3UNTB0YEnsNBbWfhf7RtnzpL7TkBiTBRfrQ9Fxcnz7VJsleJpyp6rVLvXiuORqjlHi5q+PYuA==}
    engines: {node: '>=10.16.0'}

  call-bind-apply-helpers@1.0.2:
    resolution: {integrity: sha512-Sp1ablJ0ivDkSzjcaJdxEunN5/XvksFJ2sMBFfq6x0ryhQV/2b/KwFe21cMpmHtPOSij8K99/wSfoEuTObmuMQ==}
    engines: {node: '>= 0.4'}

  call-bind@1.0.8:
    resolution: {integrity: sha512-oKlSFMcMwpUg2ednkhQ454wfWiU/ul3CkJe/PEHcTKuiX6RpbehUiFMXu13HalGZxfUwCQzZG747YXBn1im9ww==}
    engines: {node: '>= 0.4'}

  call-bound@1.0.4:
    resolution: {integrity: sha512-+ys997U96po4Kx/ABpBCqhA9EuxJaQWDQg7295H4hBphv3IZg0boBKuwYpt4YXp6MZ5AmZQnU/tyMTlRpaSejg==}
    engines: {node: '>= 0.4'}

  callsites@3.1.0:
    resolution: {integrity: sha512-P8BjAsXvZS+VIDUI11hHCQEv74YT67YUi5JJFNWIqL235sBmjX4+qx9Muvls5ivyNENctx46xQLQ3aTuE7ssaQ==}
    engines: {node: '>=6'}

  caniuse-lite@1.0.30001702:
    resolution: {integrity: sha512-LoPe/D7zioC0REI5W73PeR1e1MLCipRGq/VkovJnd6Df+QVqT+vT33OXCp8QUd7kA7RZrHWxb1B36OQKI/0gOA==}

  chalk@4.1.2:
    resolution: {integrity: sha512-oKnbhFyRIXpUuez8iBMmyEa4nbj4IOQyuhc/wy9kY7/WVPcwIO9VA668Pu8RkO7+0G76SLROeyw9CpQ061i4mA==}
    engines: {node: '>=10'}

  chalk@5.4.1:
    resolution: {integrity: sha512-zgVZuo2WcZgfUEmsn6eO3kINexW8RAE4maiQ8QNs8CtpPCSyMiYsULR3HQYkm3w8FIA3SberyMJMSldGsW+U3w==}
    engines: {node: ^12.17.0 || ^14.13 || >=16.0.0}

  change-case@5.4.4:
    resolution: {integrity: sha512-HRQyTk2/YPEkt9TnUPbOpr64Uw3KOicFWPVBb+xiHvd6eBx/qPr9xqfBFDT8P2vWsvvz4jbEkfDe71W3VyNu2w==}

  class-variance-authority@0.7.1:
    resolution: {integrity: sha512-Ka+9Trutv7G8M6WT6SeiRWz792K5qEqIGEGzXKhAE6xOWAY6pPH8U+9IY3oCMv6kqTmLsv7Xh/2w2RigkePMsg==}

  classnames@2.5.1:
    resolution: {integrity: sha512-saHYOzhIQs6wy2sVxTM6bUDsQO4F50V9RQ22qBpEdCW+I+/Wmke2HOl6lS6dTpdxVhb88/I6+Hs+438c3lfUow==}

  cli-cursor@5.0.0:
    resolution: {integrity: sha512-aCj4O5wKyszjMmDT4tZj93kxyydN/K5zPWSCe6/0AV/AA1pqe5ZBIw0a2ZfPQV7lL5/yb5HsUreJ6UFAF1tEQw==}
    engines: {node: '>=18'}

  cli-truncate@4.0.0:
    resolution: {integrity: sha512-nPdaFdQ0h/GEigbPClz11D0v/ZJEwxmeVZGeMo3Z5StPtUTkA9o1lD6QwoirYiSDzbcwn2XcjwmCp68W1IS4TA==}
    engines: {node: '>=18'}

  client-only@0.0.1:
    resolution: {integrity: sha512-IV3Ou0jSMzZrd3pZ48nLkT9DA7Ag1pnPzaiQhpW7c3RbcqqzvzzVu+L8gfqMp/8IM2MQtSiqaCxrrcfu8I8rMA==}

  cliui@8.0.1:
    resolution: {integrity: sha512-BSeNnyus75C4//NQ9gQt1/csTXyo/8Sb+afLAkzAptFuMsod9HFokGNudZpi/oQV73hnVK+sR+5PVRMd+Dr7YQ==}
    engines: {node: '>=12'}

  clsx@2.1.1:
    resolution: {integrity: sha512-eYm0QWBtUrBWZWG0d386OGAw16Z995PiOVo2B7bjWSbHedGl5e0ZWaq65kOGgUSNesEIDkB9ISbTg/JK9dhCZA==}
    engines: {node: '>=6'}

  cmdk@1.0.0:
    resolution: {integrity: sha512-gDzVf0a09TvoJ5jnuPvygTB77+XdOSwEmJ88L6XPFPlv7T3RxbP9jgenfylrAMD0+Le1aO0nVjQUzl2g+vjz5Q==}
    peerDependencies:
      react: ^18.0.0
      react-dom: ^18.0.0

  color-convert@2.0.1:
    resolution: {integrity: sha512-RRECPsj7iu/xb5oKYcsFHSppFNnsj/52OVTRKb4zP5onXwVF3zVmmToNcOfGC+CRDpfK/U584fMg38ZHCaElKQ==}
    engines: {node: '>=7.0.0'}

  color-name@1.1.4:
    resolution: {integrity: sha512-dOy+3AuW3a2wNbZHIuMZpTcgjGuLU/uBL/ubcZF9OXbDo8ff4O8yVp5Bf0efS8uEoYo5q4Fx7dY9OgQGXgAsQA==}

  color-string@1.9.1:
    resolution: {integrity: sha512-shrVawQFojnZv6xM40anx4CkoDP+fZsw/ZerEMsW/pyzsRbElpsL/DBVW7q3ExxwusdNXI3lXpuhEZkzs8p5Eg==}

  color@4.2.3:
    resolution: {integrity: sha512-1rXeuUUiGGrykh+CeBdu5Ie7OJwinCgQY0bc7GCRxy5xVHy+moaqkpL/jqQq0MtQOeYcrqEz4abc5f0KtU7W4A==}
    engines: {node: '>=12.5.0'}

  colorette@1.4.0:
    resolution: {integrity: sha512-Y2oEozpomLn7Q3HFP7dpww7AtMJplbM9lGZP6RDfHqmbeRjiwRg4n6VM6j4KLmRke85uWEI7JqF17f3pqdRA0g==}

  colorette@2.0.20:
    resolution: {integrity: sha512-IfEDxwoWIjkeXL1eXcDiow4UbKjhLdq6/EuSVR9GMN7KVH3r9gQ83e73hsz1Nd1T3ijd5xv1wcWRYO+D6kCI2w==}

  combined-stream@1.0.8:
    resolution: {integrity: sha512-FQN4MRfuJeHf7cBbBMJFXhKSDq+2kAArBlmRBvcvFE5BB1HZKXtSFASDhdlz9zOYwxh8lDdnvmMOe/+5cdoEdg==}
    engines: {node: '>= 0.8'}

  commander@13.1.0:
    resolution: {integrity: sha512-/rFeCpNJQbhSZjGVwO9RFV3xPqbnERS8MmIQzCtD/zl6gpJuV/bMLuN92oG3F7d8oDEHHRrujSXNUr8fpjntKw==}
    engines: {node: '>=18'}

  compare-func@2.0.0:
    resolution: {integrity: sha512-zHig5N+tPWARooBnb0Zx1MFcdfpyJrfTJ3Y5L+IFvUm8rM74hHz66z0gw0x4tijh5CorKkKUCnW82R2vmpeCRA==}

  concat-map@0.0.1:
    resolution: {integrity: sha512-/Srv4dswyQNBfohGpz9o6Yb3Gz3SrUDqBH5rTuhGR7ahtlbYKnVxw2bCFMRljaA7EXHaXZ8wsHdodFvbkhKmqg==}

  conventional-changelog-angular@7.0.0:
    resolution: {integrity: sha512-ROjNchA9LgfNMTTFSIWPzebCwOGFdgkEq45EnvvrmSLvCtAw0HSmrCs7/ty+wAeYUZyNay0YMUNYFTRL72PkBQ==}
    engines: {node: '>=16'}

  conventional-changelog-conventionalcommits@7.0.2:
    resolution: {integrity: sha512-NKXYmMR/Hr1DevQegFB4MwfM5Vv0m4UIxKZTTYuD98lpTknaZlSRrDOG4X7wIXpGkfsYxZTghUN+Qq+T0YQI7w==}
    engines: {node: '>=16'}

  conventional-commits-parser@5.0.0:
    resolution: {integrity: sha512-ZPMl0ZJbw74iS9LuX9YIAiW8pfM5p3yh2o/NbXHbkFuZzY5jvdi5jFycEOkmBW5H5I7nA+D6f3UcsCLP2vvSEA==}
    engines: {node: '>=16'}
    hasBin: true

  cosmiconfig-typescript-loader@6.1.0:
    resolution: {integrity: sha512-tJ1w35ZRUiM5FeTzT7DtYWAFFv37ZLqSRkGi2oeCK1gPhvaWjkAtfXvLmvE1pRfxxp9aQo6ba/Pvg1dKj05D4g==}
    engines: {node: '>=v18'}
    peerDependencies:
      '@types/node': '*'
      cosmiconfig: '>=9'
      typescript: '>=5'

  cosmiconfig@9.0.0:
    resolution: {integrity: sha512-itvL5h8RETACmOTFc4UfIyB2RfEHi71Ax6E/PivVxq9NseKbOWpeyHEOIbmAw1rs8Ak0VursQNww7lf7YtUwzg==}
    engines: {node: '>=14'}
    peerDependencies:
      typescript: '>=4.9.5'
    peerDependenciesMeta:
      typescript:
        optional: true

  country-flag-icons@1.5.18:
    resolution: {integrity: sha512-z+Uzesi8u8IdkViqqbzzbkf3+a7WJpcET5B7sPwTg7GXqPYpVEgNlZ/FC3l8KO4mEf+mNkmzKLppKTN4PlCJEQ==}

  cross-spawn@7.0.6:
    resolution: {integrity: sha512-uV2QOWP2nWzsy2aMp8aRibhi9dlzF5Hgh5SHaB9OiTGEyDTiJJyx0uy51QXdyWbtAHNua4XJzUKca3OzKUd3vA==}
    engines: {node: '>= 8'}

  csstype@3.1.3:
    resolution: {integrity: sha512-M1uQkMl8rQK/szD0LNhtqxIPLpimGm8sOBwU7lLnCpSbTyY3yeU1Vc7l4KT5zT4s/yOxHH5O7tIuuLOCnLADRw==}

  damerau-levenshtein@1.0.8:
    resolution: {integrity: sha512-sdQSFB7+llfUcQHUQO3+B8ERRj0Oa4w9POWMI/puGtuf7gFywGmkaLCElnudfTiKZV+NvHqL0ifzdrI8Ro7ESA==}

  dargs@8.1.0:
    resolution: {integrity: sha512-wAV9QHOsNbwnWdNW2FYvE1P56wtgSbM+3SZcdGiWQILwVjACCXDCI3Ai8QlCjMDB8YK5zySiXZYBiwGmNY3lnw==}
    engines: {node: '>=12'}

  data-view-buffer@1.0.2:
    resolution: {integrity: sha512-EmKO5V3OLXh1rtK2wgXRansaK1/mtVdTUEiEI0W8RkvgT05kfxaH29PliLnpLP73yYO6142Q72QNa8Wx/A5CqQ==}
    engines: {node: '>= 0.4'}

  data-view-byte-length@1.0.2:
    resolution: {integrity: sha512-tuhGbE6CfTM9+5ANGf+oQb72Ky/0+s3xKUpHvShfiz2RxMFgFPjsXuRLBVMtvMs15awe45SRb83D6wH4ew6wlQ==}
    engines: {node: '>= 0.4'}

  data-view-byte-offset@1.0.1:
    resolution: {integrity: sha512-BS8PfmtDGnrgYdOonGZQdLZslWIeCGFP9tpan0hi1Co2Zr2NKADsvGYA8XxuG/4UWgJ6Cjtv+YJnB6MM69QGlQ==}
    engines: {node: '>= 0.4'}

  debug@3.2.7:
    resolution: {integrity: sha512-CFjzYYAi4ThfiQvizrFQevTTXHtnCqWfe7x1AhgEscTz6ZbLbfoLRLPugTQyBth6f8ZERVUSyWHFD/7Wu4t1XQ==}
    peerDependencies:
      supports-color: '*'
    peerDependenciesMeta:
      supports-color:
        optional: true

  debug@4.4.0:
    resolution: {integrity: sha512-6WTZ/IxCY/T6BALoZHaE4ctp9xm+Z5kY/pzYaCHRFeyVhojxlrm+46y68HA6hr0TcwEssoxNiDEUJQjfPZ/RYA==}
    engines: {node: '>=6.0'}
    peerDependencies:
      supports-color: '*'
    peerDependenciesMeta:
      supports-color:
        optional: true

  deep-is@0.1.4:
    resolution: {integrity: sha512-oIPzksmTg4/MriiaYGO+okXDT7ztn/w3Eptv/+gSIdMdKsJo0u4CfYNFJPy+4SKMuCqGw2wxnA+URMg3t8a/bQ==}

  define-data-property@1.1.4:
    resolution: {integrity: sha512-rBMvIzlpA8v6E+SJZoo++HAYqsLrkg7MSfIinMPFhmkorw7X+dOXVJQs+QT69zGkzMyfDnIMN2Wid1+NbL3T+A==}
    engines: {node: '>= 0.4'}

  define-properties@1.2.1:
    resolution: {integrity: sha512-8QmQKqEASLd5nx0U1B1okLElbUuuttJ/AnYmRXbbbGDWh6uS208EjD4Xqq/I9wK7u0v6O08XhTWnt5XtEbR6Dg==}
    engines: {node: '>= 0.4'}

  delayed-stream@1.0.0:
    resolution: {integrity: sha512-ZySD7Nf91aLB0RxL4KGrKHBXl7Eds1DAmEdcoVawXnLD7SDhpNgtuII2aAkg7a7QS41jxPSZ17p4VdGnMHk3MQ==}
    engines: {node: '>=0.4.0'}

  detect-libc@2.0.3:
    resolution: {integrity: sha512-bwy0MGW55bG41VqxxypOsdSdGqLwXPI/focwgTYCFMbdUiBAxLg9CFzG08sz2aqzknwiX7Hkl0bQENjg8iLByw==}
    engines: {node: '>=8'}

  detect-node-es@1.1.0:
    resolution: {integrity: sha512-ypdmJU/TbBby2Dxibuv7ZLW3Bs1QEmM7nHjEANfohJLvE0XVujisn1qPJcZxg+qDucsr+bP6fLD1rPS3AhJ7EQ==}

  doctrine@2.1.0:
    resolution: {integrity: sha512-35mSku4ZXK0vfCuHEDAwt55dg2jNajHZ1odvF+8SSr82EsZY4QmXfuWso8oEd8zRhVObSN18aM0CjSdoBX7zIw==}
    engines: {node: '>=0.10.0'}

  dot-prop@5.3.0:
    resolution: {integrity: sha512-QM8q3zDe58hqUqjraQOmzZ1LIH9SWQJTlEKCH4kJ2oQvLZk7RbQXvtDM2XEq3fwkV9CCvvH4LA0AV+ogFsBM2Q==}
    engines: {node: '>=8'}

  dunder-proto@1.0.1:
    resolution: {integrity: sha512-KIN/nDJBQRcXw0MLVhZE9iQHmG68qAVIBg9CqmUYjmQIhgij9U5MFvrqkUL5FbtyyzZuOeOt0zdeRe4UY7ct+A==}
    engines: {node: '>= 0.4'}

  emoji-regex@10.4.0:
    resolution: {integrity: sha512-EC+0oUMY1Rqm4O6LLrgjtYDvcVYTy7chDnM4Q7030tP4Kwj3u/pR6gP9ygnp2CJMK5Gq+9Q2oqmrFJAz01DXjw==}

  emoji-regex@8.0.0:
    resolution: {integrity: sha512-MSjYzcWNOA0ewAHpz0MxpYFvwg6yjy1NG3xteoqz644VCo/RPgnr1/GGt+ic3iJTzQ8Eu3TdM14SawnVUmGE6A==}

  emoji-regex@9.2.2:
    resolution: {integrity: sha512-L18DaJsXSUk2+42pv8mLs5jJT2hqFkFE4j21wOmgbUqsZ2hL72NsUU785g9RXgo3s0ZNgVl42TiHp3ZtOv/Vyg==}

  enhanced-resolve@5.18.1:
    resolution: {integrity: sha512-ZSW3ma5GkcQBIpwZTSRAI8N71Uuwgs93IezB7mf7R60tC8ZbJideoDNKjHn2O9KIlx6rkGTTEk1xUCK2E1Y2Yg==}
    engines: {node: '>=10.13.0'}

  env-paths@2.2.1:
    resolution: {integrity: sha512-+h1lkLKhZMTYjog1VEpJNG7NZJWcuc2DDk/qsqSTRRCOXiLjeQ1d1/udrUGhqMxUgAlwKNZ0cf2uqan5GLuS2A==}
    engines: {node: '>=6'}

  environment@1.1.0:
    resolution: {integrity: sha512-xUtoPkMggbz0MPyPiIWr1Kp4aeWJjDZ6SMvURhimjdZgsRuDplF5/s9hcgGhyXMhs+6vpnuoiZ2kFiu3FMnS8Q==}
    engines: {node: '>=18'}

  error-ex@1.3.2:
    resolution: {integrity: sha512-7dFHNmqeFSEt2ZBsCriorKnn3Z2pj+fd9kmI6QoWw4//DL+icEBfc0U7qJCisqrTsKTjw4fNFy2pW9OqStD84g==}

  es-abstract@1.23.9:
    resolution: {integrity: sha512-py07lI0wjxAC/DcfK1S6G7iANonniZwTISvdPzk9hzeH0IZIshbuuFxLIU96OyF89Yb9hiqWn8M/bY83KY5vzA==}
    engines: {node: '>= 0.4'}

  es-define-property@1.0.1:
    resolution: {integrity: sha512-e3nRfgfUZ4rNGL232gUgX06QNyyez04KdjFrF+LTRoOXmrOgFKDg4BCdsjW8EnT69eqdYGmRpJwiPVYNrCaW3g==}
    engines: {node: '>= 0.4'}

  es-errors@1.3.0:
    resolution: {integrity: sha512-Zf5H2Kxt2xjTvbJvP2ZWLEICxA6j+hAmMzIlypy4xcBg1vKVnx89Wy0GbS+kf5cwCVFFzdCFh2XSCFNULS6csw==}
    engines: {node: '>= 0.4'}

  es-iterator-helpers@1.2.1:
    resolution: {integrity: sha512-uDn+FE1yrDzyC0pCo961B2IHbdM8y/ACZsKD4dG6WqrjV53BADjwa7D+1aom2rsNVfLyDgU/eigvlJGJ08OQ4w==}
    engines: {node: '>= 0.4'}

  es-object-atoms@1.1.1:
    resolution: {integrity: sha512-FGgH2h8zKNim9ljj7dankFPcICIK9Cp5bm+c2gQSYePhpaG5+esrLODihIorn+Pe6FGJzWhXQotPv73jTaldXA==}
    engines: {node: '>= 0.4'}

  es-set-tostringtag@2.1.0:
    resolution: {integrity: sha512-j6vWzfrGVfyXxge+O0x5sh6cvxAog0a/4Rdd2K36zCMV5eJ+/+tOAngRO8cODMNWbVRdVlmGZQL2YS3yR8bIUA==}
    engines: {node: '>= 0.4'}

  es-shim-unscopables@1.1.0:
    resolution: {integrity: sha512-d9T8ucsEhh8Bi1woXCf+TIKDIROLG5WCkxg8geBCbvk22kzwC5G2OnXVMO6FUsvQlgUUXQ2itephWDLqDzbeCw==}
    engines: {node: '>= 0.4'}

  es-to-primitive@1.3.0:
    resolution: {integrity: sha512-w+5mJ3GuFL+NjVtJlvydShqE1eN3h3PbI7/5LAsYJP/2qtuMXjfL2LpHSRqo4b4eSF5K/DH1JXKUAHSB2UW50g==}
    engines: {node: '>= 0.4'}

  escalade@3.2.0:
    resolution: {integrity: sha512-WUj2qlxaQtO4g6Pq5c29GTcWGDyd8itL8zTlipgECz3JesAiiOKotd8JU6otB3PACgG6xkJUyVhboMS+bje/jA==}
    engines: {node: '>=6'}

  escape-string-regexp@4.0.0:
    resolution: {integrity: sha512-TtpcNJ3XAzx3Gq8sWRzJaVajRs0uVxA2YAkdb1jm2YkPz4G6egUFAyA3n5vtEIZefPk5Wa4UXbKuS5fKkJWdgA==}
    engines: {node: '>=10'}

  eslint-config-next@15.1.4:
    resolution: {integrity: sha512-u9+7lFmfhKNgGjhQ9tBeyCFsPJyq0SvGioMJBngPC7HXUpR0U+ckEwQR48s7TrRNHra1REm6evGL2ie38agALg==}
    peerDependencies:
      eslint: ^7.23.0 || ^8.0.0 || ^9.0.0
      typescript: '>=3.3.1'
    peerDependenciesMeta:
      typescript:
        optional: true

  eslint-config-prettier@9.1.0:
    resolution: {integrity: sha512-NSWl5BFQWEPi1j4TjVNItzYV7dZXZ+wP6I6ZhrBGpChQhZRUaElihE9uRRkcbRnNb76UMKDF3r+WTmNcGPKsqw==}
    hasBin: true
    peerDependencies:
      eslint: '>=7.0.0'

  eslint-import-resolver-node@0.3.9:
    resolution: {integrity: sha512-WFj2isz22JahUv+B788TlO3N6zL3nNJGU8CcZbPZvVEkBPaJdCV4vy5wyghty5ROFbCRnm132v8BScu5/1BQ8g==}

  eslint-import-resolver-typescript@3.8.3:
    resolution: {integrity: sha512-A0bu4Ks2QqDWNpeEgTQMPTngaMhuDu4yv6xpftBMAf+1ziXnpx+eSR1WRfoPTe2BAiAjHFZ7kSNx1fvr5g5pmQ==}
    engines: {node: ^14.18.0 || >=16.0.0}
    peerDependencies:
      eslint: '*'
      eslint-plugin-import: '*'
      eslint-plugin-import-x: '*'
    peerDependenciesMeta:
      eslint-plugin-import:
        optional: true
      eslint-plugin-import-x:
        optional: true

  eslint-module-utils@2.12.0:
    resolution: {integrity: sha512-wALZ0HFoytlyh/1+4wuZ9FJCD/leWHQzzrxJ8+rebyReSLk7LApMyd3WJaLVoN+D5+WIdJyDK1c6JnE65V4Zyg==}
    engines: {node: '>=4'}
    peerDependencies:
      '@typescript-eslint/parser': '*'
      eslint: '*'
      eslint-import-resolver-node: '*'
      eslint-import-resolver-typescript: '*'
      eslint-import-resolver-webpack: '*'
    peerDependenciesMeta:
      '@typescript-eslint/parser':
        optional: true
      eslint:
        optional: true
      eslint-import-resolver-node:
        optional: true
      eslint-import-resolver-typescript:
        optional: true
      eslint-import-resolver-webpack:
        optional: true

  eslint-plugin-import@2.31.0:
    resolution: {integrity: sha512-ixmkI62Rbc2/w8Vfxyh1jQRTdRTF52VxwRVHl/ykPAmqG+Nb7/kNn+byLP0LxPgI7zWA16Jt82SybJInmMia3A==}
    engines: {node: '>=4'}
    peerDependencies:
      '@typescript-eslint/parser': '*'
      eslint: ^2 || ^3 || ^4 || ^5 || ^6 || ^7.2.0 || ^8 || ^9
    peerDependenciesMeta:
      '@typescript-eslint/parser':
        optional: true

  eslint-plugin-jsx-a11y@6.10.2:
    resolution: {integrity: sha512-scB3nz4WmG75pV8+3eRUQOHZlNSUhFNq37xnpgRkCCELU3XMvXAxLk1eqWWyE22Ki4Q01Fnsw9BA3cJHDPgn2Q==}
    engines: {node: '>=4.0'}
    peerDependencies:
      eslint: ^3 || ^4 || ^5 || ^6 || ^7 || ^8 || ^9

  eslint-plugin-prettier@5.2.1:
    resolution: {integrity: sha512-gH3iR3g4JfF+yYPaJYkN7jEl9QbweL/YfkoRlNnuIEHEz1vHVlCmWOS+eGGiRuzHQXdJFCOTxRgvju9b8VUmrw==}
    engines: {node: ^14.18.0 || >=16.0.0}
    peerDependencies:
      '@types/eslint': '>=8.0.0'
      eslint: '>=8.0.0'
      eslint-config-prettier: '*'
      prettier: '>=3.0.0'
    peerDependenciesMeta:
      '@types/eslint':
        optional: true
      eslint-config-prettier:
        optional: true

  eslint-plugin-react-hooks@5.2.0:
    resolution: {integrity: sha512-+f15FfK64YQwZdJNELETdn5ibXEUQmW1DZL6KXhNnc2heoy/sg9VJJeT7n8TlMWouzWqSWavFkIhHyIbIAEapg==}
    engines: {node: '>=10'}
    peerDependencies:
      eslint: ^3.0.0 || ^4.0.0 || ^5.0.0 || ^6.0.0 || ^7.0.0 || ^8.0.0-0 || ^9.0.0

  eslint-plugin-react@7.37.4:
    resolution: {integrity: sha512-BGP0jRmfYyvOyvMoRX/uoUeW+GqNj9y16bPQzqAHf3AYII/tDs+jMN0dBVkl88/OZwNGwrVFxE7riHsXVfy/LQ==}
    engines: {node: '>=4'}
    peerDependencies:
      eslint: ^3 || ^4 || ^5 || ^6 || ^7 || ^8 || ^9.7

  eslint-scope@8.2.0:
    resolution: {integrity: sha512-PHlWUfG6lvPc3yvP5A4PNyBL1W8fkDUccmI21JUu/+GKZBoH/W5u6usENXUrWFRsyoW5ACUjFGgAFQp5gUlb/A==}
    engines: {node: ^18.18.0 || ^20.9.0 || >=21.1.0}

  eslint-visitor-keys@3.4.3:
    resolution: {integrity: sha512-wpc+LXeiyiisxPlEkUzU6svyS1frIO3Mgxj1fdy7Pm8Ygzguax2N3Fa/D/ag1WqbOprdI+uY6wMUl8/a2G+iag==}
    engines: {node: ^12.22.0 || ^14.17.0 || >=16.0.0}

  eslint-visitor-keys@4.2.0:
    resolution: {integrity: sha512-UyLnSehNt62FFhSwjZlHmeokpRK59rcz29j+F1/aDgbkbRTk7wIc9XzdoasMUbRNKDM0qQt/+BJ4BrpFeABemw==}
    engines: {node: ^18.18.0 || ^20.9.0 || >=21.1.0}

  eslint@9.18.0:
    resolution: {integrity: sha512-+waTfRWQlSbpt3KWE+CjrPPYnbq9kfZIYUqapc0uBXyjTp8aYXZDsUH16m39Ryq3NjAVP4tjuF7KaukeqoCoaA==}
    engines: {node: ^18.18.0 || ^20.9.0 || >=21.1.0}
    hasBin: true
    peerDependencies:
      jiti: '*'
    peerDependenciesMeta:
      jiti:
        optional: true

  espree@10.3.0:
    resolution: {integrity: sha512-0QYC8b24HWY8zjRnDTL6RiHfDbAWn63qb4LMj1Z4b076A4une81+z03Kg7l7mn/48PUTqoLptSXez8oknU8Clg==}
    engines: {node: ^18.18.0 || ^20.9.0 || >=21.1.0}

  esquery@1.6.0:
    resolution: {integrity: sha512-ca9pw9fomFcKPvFLXhBKUK90ZvGibiGOvRJNbjljY7s7uq/5YO4BOzcYtJqExdx99rF6aAcnRxHmcUHcz6sQsg==}
    engines: {node: '>=0.10'}

  esrecurse@4.3.0:
    resolution: {integrity: sha512-KmfKL3b6G+RXvP8N1vr3Tq1kL/oCFgn2NYXEtqP8/L3pKapUA4G8cFVaoF3SU323CD4XypR/ffioHmkti6/Tag==}
    engines: {node: '>=4.0'}

  estraverse@5.3.0:
    resolution: {integrity: sha512-MMdARuVEQziNTeJD8DgMqmhwR11BRQ/cBP+pLtYdSTnf3MIO8fFeiINEbX36ZdNlfU/7A9f3gUw49B3oQsvwBA==}
    engines: {node: '>=4.0'}

  esutils@2.0.3:
    resolution: {integrity: sha512-kVscqXk4OCp68SZ0dkgEKVi6/8ij300KBWTJq32P/dYeWTSwK41WyTxalN1eRmA5Z9UU/LX9D7FWSmV9SAYx6g==}
    engines: {node: '>=0.10.0'}

  eventemitter3@5.0.1:
    resolution: {integrity: sha512-GWkBvjiSZK87ELrYOSESUYeVIc9mvLLf/nXalMOS5dYrgZq9o5OVkbZAVM06CVxYsCwH9BDZFPlQTlPA1j4ahA==}

  execa@8.0.1:
    resolution: {integrity: sha512-VyhnebXciFV2DESc+p6B+y0LjSm0krU4OgJN44qFAhBY0TJ+1V61tYD2+wHusZ6F9n5K+vl8k0sTy7PEfV4qpg==}
    engines: {node: '>=16.17'}

  fast-deep-equal@3.1.3:
    resolution: {integrity: sha512-f3qQ9oQy9j2AhBe/H9VC91wLmKBCCU/gDOnKNAYG5hswO7BLKj09Hc5HYNz9cGI++xlpDCIgDaitVs03ATR84Q==}

  fast-diff@1.3.0:
    resolution: {integrity: sha512-VxPP4NqbUjj6MaAOafWeUn2cXWLcCtljklUtZf0Ind4XQ+QPtmA0b18zZy0jIQx+ExRVCR/ZQpBmik5lXshNsw==}

  fast-glob@3.3.1:
    resolution: {integrity: sha512-kNFPyjhh5cKjrUltxs+wFx+ZkbRaxxmZ+X0ZU31SOsxCEtP9VPgtq2teZw1DebupL5GmDaNQ6yKMMVcM41iqDg==}
    engines: {node: '>=8.6.0'}

  fast-glob@3.3.3:
    resolution: {integrity: sha512-7MptL8U0cqcFdzIzwOTHoilX9x5BrNqye7Z/LuC7kCMRio1EMSyqRK3BEAUD7sXRq4iT4AzTVuZdhgQ2TCvYLg==}
    engines: {node: '>=8.6.0'}

  fast-json-stable-stringify@2.1.0:
    resolution: {integrity: sha512-lhd/wF+Lk98HZoTCtlVraHtfh5XYijIjalXck7saUtuanSDyLMxnHhSXEDJqHxD7msR8D0uCmqlkwjCV8xvwHw==}

  fast-levenshtein@2.0.6:
    resolution: {integrity: sha512-DCXu6Ifhqcks7TZKY3Hxp3y6qphY5SJZmrWMDrKcERSOXWQdMhU9Ig/PYrzyw/ul9jOIyh0N4M0tbC5hodg8dw==}

  fast-uri@3.0.6:
    resolution: {integrity: sha512-Atfo14OibSv5wAp4VWNsFYE1AchQRTv9cBGWET4pZWHzYshFSS9NQI6I57rdKn9croWVMbYFbLhJ+yJvmZIIHw==}

  fastq@1.19.1:
    resolution: {integrity: sha512-GwLTyxkCXjXbxqIhTsMI2Nui8huMPtnxg7krajPJAjnEG/iiOS7i+zCtWGZR9G0NBKbXKh6X9m9UIsYX/N6vvQ==}

  fdir@6.4.3:
    resolution: {integrity: sha512-PMXmW2y1hDDfTSRc9gaXIuCCRpuoz3Kaz8cUelp3smouvfT632ozg2vrT6lJsHKKOF59YLbOGfAWGUcKEfRMQw==}
    peerDependencies:
      picomatch: ^3 || ^4
    peerDependenciesMeta:
      picomatch:
        optional: true

  file-entry-cache@8.0.0:
    resolution: {integrity: sha512-XXTUwCvisa5oacNGRP9SfNtYBNAMi+RPwBFmblZEF7N7swHYQS6/Zfk7SRwx4D5j3CH211YNRco1DEMNVfZCnQ==}
    engines: {node: '>=16.0.0'}

  fill-range@7.1.1:
    resolution: {integrity: sha512-YsGpe3WHLK8ZYi4tWDg2Jy3ebRz2rXowDxnld4bkQB00cc/1Zw9AWnC0i9ztDJitivtQvaI9KaLyKrc+hBW0yg==}
    engines: {node: '>=8'}

  find-up@5.0.0:
    resolution: {integrity: sha512-78/PXT1wlLLDgTzDs7sjq9hzz0vXD+zn+7wypEe4fXQxCmdmqfGsEPQxmiCSQI3ajFV91bVSsvNtrJRiW6nGng==}
    engines: {node: '>=10'}

  find-up@7.0.0:
    resolution: {integrity: sha512-YyZM99iHrqLKjmt4LJDj58KI+fYyufRLBSYcqycxf//KpBk9FoewoGX0450m9nB44qrZnovzC2oeP5hUibxc/g==}
    engines: {node: '>=18'}

  flat-cache@4.0.1:
    resolution: {integrity: sha512-f7ccFPK3SXFHpx15UIGyRJ/FJQctuKZ0zVuN3frBo4HnK3cay9VEW0R6yPYFHC0AgqhukPzKjq22t5DmAyqGyw==}
    engines: {node: '>=16'}

  flatted@3.3.3:
    resolution: {integrity: sha512-GX+ysw4PBCz0PzosHDepZGANEuFCMLrnRTiEy9McGjmkCQYwRq4A/X786G/fjM/+OjsWSU1ZrY5qyARZmO/uwg==}

  follow-redirects@1.15.9:
    resolution: {integrity: sha512-gew4GsXizNgdoRyqmyfMHyAmXsZDk6mHkSxZFCzW9gwlbtOW44CDtYavM+y+72qD/Vq2l550kMF52DT8fOLJqQ==}
    engines: {node: '>=4.0'}
    peerDependencies:
      debug: '*'
    peerDependenciesMeta:
      debug:
        optional: true

  for-each@0.3.5:
    resolution: {integrity: sha512-dKx12eRCVIzqCxFGplyFKJMPvLEWgmNtUrpTiJIR5u97zEhRG8ySrtboPHZXx7daLxQVrl643cTzbab2tkQjxg==}
    engines: {node: '>= 0.4'}

  form-data@4.0.2:
    resolution: {integrity: sha512-hGfm/slu0ZabnNt4oaRZ6uREyfCj6P4fT/n6A1rGV+Z0VdGXjfOhVUpkn6qVQONHGIFwmveGXyDs75+nr6FM8w==}
    engines: {node: '>= 6'}

  function-bind@1.1.2:
    resolution: {integrity: sha512-7XHNxH7qX9xG5mIwxkhumTox/MIRNcOgDrxWsMt2pAr23WHp6MrRlN7FBSFpCpr+oVO0F744iUgR82nJMfG2SA==}

  function.prototype.name@1.1.8:
    resolution: {integrity: sha512-e5iwyodOHhbMr/yNrc7fDYG4qlbIvI5gajyzPnb5TCwyhjApznQh1BMFou9b30SevY43gCJKXycoCBjMbsuW0Q==}
    engines: {node: '>= 0.4'}

  functions-have-names@1.2.3:
    resolution: {integrity: sha512-xckBUXyTIqT97tq2x2AMb+g163b5JFysYk0x4qxNFwbfQkmNZoiRHb6sPzI9/QV33WeuvVYBUIiD4NzNIyqaRQ==}

  generate-password@1.7.1:
    resolution: {integrity: sha512-9bVYY+16m7W7GczRBDqXE+VVuCX+bWNrfYKC/2p2JkZukFb2sKxT6E3zZ3mJGz7GMe5iRK0A/WawSL3jQfJuNQ==}

  get-caller-file@2.0.5:
    resolution: {integrity: sha512-DyFP3BM/3YHTQOCUL/w0OZHR0lpKeGrxotcHWcqNEdnltqFwXVfhEBQ94eIo34AfQpo0rGki4cyIiftY06h2Fg==}
    engines: {node: 6.* || 8.* || >= 10.*}

  get-east-asian-width@1.3.0:
    resolution: {integrity: sha512-vpeMIQKxczTD/0s2CdEWHcb0eeJe6TFjxb+J5xgX7hScxqrGuyjmv4c1D4A/gelKfyox0gJJwIHF+fLjeaM8kQ==}
    engines: {node: '>=18'}

  get-intrinsic@1.3.0:
    resolution: {integrity: sha512-9fSjSaos/fRIVIp+xSJlE6lfwhES7LNtKaCBIamHsjr2na1BiABJPo0mOjjz8GJDURarmCPGqaiVg5mfjb98CQ==}
    engines: {node: '>= 0.4'}

  get-nonce@1.0.1:
    resolution: {integrity: sha512-FJhYRoDaiatfEkUK8HKlicmu/3SGFD51q3itKDGoSTysQJBnfOcxU5GxnhE1E6soB76MbT0MBtnKJuXyAx+96Q==}
    engines: {node: '>=6'}

  get-proto@1.0.1:
    resolution: {integrity: sha512-sTSfBjoXBp89JvIKIefqw7U2CCebsc74kiY6awiGogKtoSGbgjYE/G/+l9sF3MWFPNc9IcoOC4ODfKHfxFmp0g==}
    engines: {node: '>= 0.4'}

  get-stream@8.0.1:
    resolution: {integrity: sha512-VaUJspBffn/LMCJVoMvSAdmscJyS1auj5Zulnn5UoYcY531UWmdwhRWkcGKnGU93m5HSXP9LP2usOryrBtQowA==}
    engines: {node: '>=16'}

  get-symbol-description@1.1.0:
    resolution: {integrity: sha512-w9UMqWwJxHNOvoNzSJ2oPF5wvYcvP7jUvYzhp67yEhTi17ZDBBC1z9pTdGuzjD+EFIqLSYRweZjqfiPzQ06Ebg==}
    engines: {node: '>= 0.4'}

  get-tsconfig@4.10.0:
    resolution: {integrity: sha512-kGzZ3LWWQcGIAmg6iWvXn0ei6WDtV26wzHRMwDSzmAbcXrTEXxHy6IehI6/4eT6VRKyMP1eF1VqwrVUmE/LR7A==}

  git-raw-commits@4.0.0:
    resolution: {integrity: sha512-ICsMM1Wk8xSGMowkOmPrzo2Fgmfo4bMHLNX6ytHjajRJUqvHOw/TFapQ+QG75c3X/tTDDhOSRPGC52dDbNM8FQ==}
    engines: {node: '>=16'}
    hasBin: true

  glob-parent@5.1.2:
    resolution: {integrity: sha512-AOIgSQCepiJYwP3ARnGx+5VnTu2HBYdzbGP45eLw1vr3zB3vZLeyed1sC9hnbcOc9/SrMyM5RPQrkGz4aS9Zow==}
    engines: {node: '>= 6'}

  glob-parent@6.0.2:
    resolution: {integrity: sha512-XxwI8EOhVQgWp6iDL+3b0r86f4d6AX6zSU55HfB4ydCEuXLXc5FcYeOu+nnGftS4TEju/11rt4KJPTMgbfmv4A==}
    engines: {node: '>=10.13.0'}

  global-directory@4.0.1:
    resolution: {integrity: sha512-wHTUcDUoZ1H5/0iVqEudYW4/kAlN5cZ3j/bXn0Dpbizl9iaUVeWSHqiOjsgk6OW2bkLclbBjzewBz6weQ1zA2Q==}
    engines: {node: '>=18'}

  globals@11.12.0:
    resolution: {integrity: sha512-WOBp/EEGUiIsJSp7wcv/y6MO+lV9UoncWqxuFfm8eBwzWNgyfBd6Gz+IeKQ9jCmyhoH99g15M3T+QaVHFjizVA==}
    engines: {node: '>=4'}

  globals@14.0.0:
    resolution: {integrity: sha512-oahGvuMGQlPw/ivIYBjVSrWAfWLBeku5tpPE2fOPLi+WHffIWbuh2tCjhyQhTBPMf5E9jDEH4FOmTYgYwbKwtQ==}
    engines: {node: '>=18'}

  globalthis@1.0.4:
    resolution: {integrity: sha512-DpLKbNU4WylpxJykQujfCcwYWiV/Jhm50Goo0wrVILAv5jOr9d+H+UR3PhSCD2rCCEIg0uc+G+muBTwD54JhDQ==}
    engines: {node: '>= 0.4'}

  gopd@1.2.0:
    resolution: {integrity: sha512-ZUKRh6/kUFoAiTAtTYPZJ3hw9wNxx+BIBOijnlG9PnrJsCcSjs1wyyD6vJpaYtgnzDrKYRSqf3OO6Rfa93xsRg==}
    engines: {node: '>= 0.4'}

  graceful-fs@4.2.11:
    resolution: {integrity: sha512-RbJ5/jmFcNNCcDV5o9eTnBLJ/HszWV0P73bc+Ff4nS/rJj+YaS6IGyiOL0VoBYX+l1Wrl3k63h/KrH+nhJ0XvQ==}

  graphemer@1.4.0:
    resolution: {integrity: sha512-EtKwoO6kxCL9WO5xipiHTZlSzBm7WLT627TqC/uVRd0HKmq8NXyebnNYxDoBi7wt8eTWrUrKXCOVaFq9x1kgag==}

  has-bigints@1.1.0:
    resolution: {integrity: sha512-R3pbpkcIqv2Pm3dUwgjclDRVmWpTJW2DcMzcIhEXEx1oh/CEMObMm3KLmRJOdvhM7o4uQBnwr8pzRK2sJWIqfg==}
    engines: {node: '>= 0.4'}

  has-flag@4.0.0:
    resolution: {integrity: sha512-EykJT/Q1KjTWctppgIAgfSO0tKVuZUjhgMr17kqTumMl6Afv3EISleU7qZUzoXDFTAHTDC4NOoG/ZxU3EvlMPQ==}
    engines: {node: '>=8'}

  has-property-descriptors@1.0.2:
    resolution: {integrity: sha512-55JNKuIW+vq4Ke1BjOTjM2YctQIvCT7GFzHwmfZPGo5wnrgkid0YQtnAleFSqumZm4az3n2BS+erby5ipJdgrg==}

  has-proto@1.2.0:
    resolution: {integrity: sha512-KIL7eQPfHQRC8+XluaIw7BHUwwqL19bQn4hzNgdr+1wXoU0KKj6rufu47lhY7KbJR2C6T6+PfyN0Ea7wkSS+qQ==}
    engines: {node: '>= 0.4'}

  has-symbols@1.1.0:
    resolution: {integrity: sha512-1cDNdwJ2Jaohmb3sg4OmKaMBwuC48sYni5HUw2DvsC8LjGTLK9h+eb1X6RyuOHe4hT0ULCW68iomhjUoKUqlPQ==}
    engines: {node: '>= 0.4'}

  has-tostringtag@1.0.2:
    resolution: {integrity: sha512-NqADB8VjPFLM2V0VvHUewwwsw0ZWBaIdgo+ieHtK3hasLz4qeCRjYcqfB6AQrBggRKppKF8L52/VqdVsO47Dlw==}
    engines: {node: '>= 0.4'}

  hasown@2.0.2:
    resolution: {integrity: sha512-0hJU9SCPvmMzIBdZFqNPXWa6dqh7WdH0cII9y+CyS8rG3nL48Bclra9HmKhVVUHyPWNH5Y7xDwAB7bfgSjkUMQ==}
    engines: {node: '>= 0.4'}

  https-proxy-agent@7.0.6:
    resolution: {integrity: sha512-vK9P5/iUfdl95AI+JVyUuIcVtd4ofvtrOr3HNtM2yxC9bnMbEdp3x01OhQNnjb8IJYi38VlTE3mBXwcfvywuSw==}
    engines: {node: '>= 14'}

  human-signals@5.0.0:
    resolution: {integrity: sha512-AXcZb6vzzrFAUE61HnN4mpLqd/cSIwNQjtNWR0euPm6y0iqx3G4gOXaIDdtdDwZmhwe82LA6+zinmW4UBWVePQ==}
    engines: {node: '>=16.17.0'}

  husky@9.1.7:
    resolution: {integrity: sha512-5gs5ytaNjBrh5Ow3zrvdUUY+0VxIuWVL4i9irt6friV+BqdCfmV11CQTWMiBYWHbXhco+J1kHfTOUkePhCDvMA==}
    engines: {node: '>=18'}
    hasBin: true

  i@0.3.7:
    resolution: {integrity: sha512-FYz4wlXgkQwIPqhzC5TdNMLSE5+GS1IIDJZY/1ZiEPCT2S3COUVZeT5OW4BmW4r5LHLQuOosSwsvnroG9GR59Q==}
    engines: {node: '>=0.4'}

  ignore@5.3.2:
    resolution: {integrity: sha512-hsBTNUqQTDwkWtcdYI2i06Y/nUBEsNEDJKjWdigLvegy8kDuJAS8uRlpkkcQpyEXL0Z/pjDy5HBmMjRCJ2gq+g==}
    engines: {node: '>= 4'}

  import-fresh@3.3.1:
    resolution: {integrity: sha512-TR3KfrTZTYLPB6jUjfx6MF9WcWrHL9su5TObK4ZkYgBdWKPOFoSoQIdEuTuR82pmtxH2spWG9h6etwfr1pLBqQ==}
    engines: {node: '>=6'}

  import-meta-resolve@4.1.0:
    resolution: {integrity: sha512-I6fiaX09Xivtk+THaMfAwnA3MVA5Big1WHF1Dfx9hFuvNIWpXnorlkzhcQf6ehrqQiiZECRt1poOAkPmer3ruw==}

  imurmurhash@0.1.4:
    resolution: {integrity: sha512-JmXMZ6wuvDmLiHEml9ykzqO6lwFbof0GG4IkcGaENdCRDDmMVnny7s5HsIgHCbaq0w2MyPhDqkhTUgS2LU2PHA==}
    engines: {node: '>=0.8.19'}

  index-to-position@0.1.2:
    resolution: {integrity: sha512-MWDKS3AS1bGCHLBA2VLImJz42f7bJh8wQsTGCzI3j519/CASStoDONUBVz2I/VID0MpiX3SGSnbOD2xUalbE5g==}
    engines: {node: '>=18'}

  ini@4.1.1:
    resolution: {integrity: sha512-QQnnxNyfvmHFIsj7gkPcYymR8Jdw/o7mp5ZFihxn6h8Ci6fh3Dx4E1gPjpQEpIuPo9XVNY/ZUwh4BPMjGyL01g==}
    engines: {node: ^14.17.0 || ^16.13.0 || >=18.0.0}

  input-format@0.3.14:
    resolution: {integrity: sha512-gHMrgrbCgmT4uK5Um5eVDUohuV9lcs95ZUUN9Px2Y0VIfjTzT2wF8Q3Z4fwLFm7c5Z2OXCm53FHoovj6SlOKdg==}
    peerDependencies:
      react: '>=18.1.0'
      react-dom: '>=18.1.0'
    peerDependenciesMeta:
      react:
        optional: true
      react-dom:
        optional: true

  internal-slot@1.1.0:
    resolution: {integrity: sha512-4gd7VpWNQNB4UKKCFFVcp1AVv+FMOgs9NKzjHKusc8jTMhd5eL1NqQqOpE0KzMds804/yHlglp3uxgluOqAPLw==}
    engines: {node: '>= 0.4'}

  is-array-buffer@3.0.5:
    resolution: {integrity: sha512-DDfANUiiG2wC1qawP66qlTugJeL5HyzMpfr8lLK+jMQirGzNod0B12cFB/9q838Ru27sBwfw78/rdoU7RERz6A==}
    engines: {node: '>= 0.4'}

  is-arrayish@0.2.1:
    resolution: {integrity: sha512-zz06S8t0ozoDXMG+ube26zeCTNXcKIPJZJi8hBrF4idCLms4CG9QtK7qBl1boi5ODzFpjswb5JPmHCbMpjaYzg==}

  is-arrayish@0.3.2:
    resolution: {integrity: sha512-eVRqCvVlZbuw3GrM63ovNSNAeA1K16kaR/LRY/92w0zxQ5/1YzwblUX652i4Xs9RwAGjW9d9y6X88t8OaAJfWQ==}

  is-async-function@2.1.1:
    resolution: {integrity: sha512-9dgM/cZBnNvjzaMYHVoxxfPj2QXt22Ev7SuuPrs+xav0ukGB0S6d4ydZdEiM48kLx5kDV+QBPrpVnFyefL8kkQ==}
    engines: {node: '>= 0.4'}

  is-bigint@1.1.0:
    resolution: {integrity: sha512-n4ZT37wG78iz03xPRKJrHTdZbe3IicyucEtdRsV5yglwc3GyUfbAfpSeD0FJ41NbUNSt5wbhqfp1fS+BgnvDFQ==}
    engines: {node: '>= 0.4'}

  is-boolean-object@1.2.2:
    resolution: {integrity: sha512-wa56o2/ElJMYqjCjGkXri7it5FbebW5usLw/nPmCMs5DeZ7eziSYZhSmPRn0txqeW4LnAmQQU7FgqLpsEFKM4A==}
    engines: {node: '>= 0.4'}

  is-bun-module@1.3.0:
    resolution: {integrity: sha512-DgXeu5UWI0IsMQundYb5UAOzm6G2eVnarJ0byP6Tm55iZNKceD59LNPA2L4VvsScTtHcw0yEkVwSf7PC+QoLSA==}

  is-callable@1.2.7:
    resolution: {integrity: sha512-1BC0BVFhS/p0qtw6enp8e+8OD0UrK0oFLztSjNzhcKA3WDuJxxAPXzPuPtKkjEY9UUoEWlX/8fgKeu2S8i9JTA==}
    engines: {node: '>= 0.4'}

  is-core-module@2.16.1:
    resolution: {integrity: sha512-UfoeMA6fIJ8wTYFEUjelnaGI67v6+N7qXJEvQuIGa99l4xsCruSYOVSQ0uPANn4dAzm8lkYPaKLrrijLq7x23w==}
    engines: {node: '>= 0.4'}

  is-data-view@1.0.2:
    resolution: {integrity: sha512-RKtWF8pGmS87i2D6gqQu/l7EYRlVdfzemCJN/P3UOs//x1QE7mfhvzHIApBTRf7axvT6DMGwSwBXYCT0nfB9xw==}
    engines: {node: '>= 0.4'}

  is-date-object@1.1.0:
    resolution: {integrity: sha512-PwwhEakHVKTdRNVOw+/Gyh0+MzlCl4R6qKvkhuvLtPMggI1WAHt9sOwZxQLSGpUaDnrdyDsomoRgNnCfKNSXXg==}
    engines: {node: '>= 0.4'}

  is-extglob@2.1.1:
    resolution: {integrity: sha512-SbKbANkN603Vi4jEZv49LeVJMn4yGwsbzZworEoyEiutsN3nJYdbO36zfhGJ6QEDpOZIFkDtnq5JRxmvl3jsoQ==}
    engines: {node: '>=0.10.0'}

  is-finalizationregistry@1.1.1:
    resolution: {integrity: sha512-1pC6N8qWJbWoPtEjgcL2xyhQOP491EQjeUo3qTKcmV8YSDDJrOepfG8pcC7h/QgnQHYSv0mJ3Z/ZWxmatVrysg==}
    engines: {node: '>= 0.4'}

  is-fullwidth-code-point@3.0.0:
    resolution: {integrity: sha512-zymm5+u+sCsSWyD9qNaejV3DFvhCKclKdizYaJUuHA83RLjb7nSuGnddCHGv0hk+KY7BMAlsWeK4Ueg6EV6XQg==}
    engines: {node: '>=8'}

  is-fullwidth-code-point@4.0.0:
    resolution: {integrity: sha512-O4L094N2/dZ7xqVdrXhh9r1KODPJpFms8B5sGdJLPy664AgvXsreZUyCQQNItZRDlYug4xStLjNp/sz3HvBowQ==}
    engines: {node: '>=12'}

  is-fullwidth-code-point@5.0.0:
    resolution: {integrity: sha512-OVa3u9kkBbw7b8Xw5F9P+D/T9X+Z4+JruYVNapTjPYZYUznQ5YfWeFkOj606XYYW8yugTfC8Pj0hYqvi4ryAhA==}
    engines: {node: '>=18'}

  is-generator-function@1.1.0:
    resolution: {integrity: sha512-nPUB5km40q9e8UfN/Zc24eLlzdSf9OfKByBw9CIdw4H1giPMeA0OIJvbchsCu4npfI2QcMVBsGEBHKZ7wLTWmQ==}
    engines: {node: '>= 0.4'}

  is-glob@4.0.3:
    resolution: {integrity: sha512-xelSayHH36ZgE7ZWhli7pW34hNbNl8Ojv5KVmkJD4hBdD3th8Tfk9vYasLM+mXWOZhFkgZfxhLSnrwRr4elSSg==}
    engines: {node: '>=0.10.0'}

  is-map@2.0.3:
    resolution: {integrity: sha512-1Qed0/Hr2m+YqxnM09CjA2d/i6YZNfF6R2oRAOj36eUdS6qIV/huPJNSEpKbupewFs+ZsJlxsjjPbc0/afW6Lw==}
    engines: {node: '>= 0.4'}

  is-number-object@1.1.1:
    resolution: {integrity: sha512-lZhclumE1G6VYD8VHe35wFaIif+CTy5SJIi5+3y4psDgWu4wPDoBhF8NxUOinEc7pHgiTsT6MaBb92rKhhD+Xw==}
    engines: {node: '>= 0.4'}

  is-number@7.0.0:
    resolution: {integrity: sha512-41Cifkg6e8TylSpdtTpeLVMqvSBEVzTttHvERD741+pnZ8ANv0004MRL43QKPDlK9cGvNp6NZWZUBlbGXYxxng==}
    engines: {node: '>=0.12.0'}

  is-obj@2.0.0:
    resolution: {integrity: sha512-drqDG3cbczxxEJRoOXcOjtdp1J/lyp1mNn0xaznRs8+muBhgQcrnbspox5X5fOw0HnMnbfDzvnEMEtqDEJEo8w==}
    engines: {node: '>=8'}

  is-regex@1.2.1:
    resolution: {integrity: sha512-MjYsKHO5O7mCsmRGxWcLWheFqN9DJ/2TmngvjKXihe6efViPqc274+Fx/4fYj/r03+ESvBdTXK0V6tA3rgez1g==}
    engines: {node: '>= 0.4'}

  is-set@2.0.3:
    resolution: {integrity: sha512-iPAjerrse27/ygGLxw+EBR9agv9Y6uLeYVJMu+QNCoouJ1/1ri0mGrcWpfCqFZuzzx3WjtwxG098X+n4OuRkPg==}
    engines: {node: '>= 0.4'}

  is-shared-array-buffer@1.0.4:
    resolution: {integrity: sha512-ISWac8drv4ZGfwKl5slpHG9OwPNty4jOWPRIhBpxOoD+hqITiwuipOQ2bNthAzwA3B4fIjO4Nln74N0S9byq8A==}
    engines: {node: '>= 0.4'}

  is-stream@3.0.0:
    resolution: {integrity: sha512-LnQR4bZ9IADDRSkvpqMGvt/tEJWclzklNgSw48V5EAaAeDd6qGvN8ei6k5p0tvxSR171VmGyHuTiAOfxAbr8kA==}
    engines: {node: ^12.20.0 || ^14.13.1 || >=16.0.0}

  is-string@1.1.1:
    resolution: {integrity: sha512-BtEeSsoaQjlSPBemMQIrY1MY0uM6vnS1g5fmufYOtnxLGUZM2178PKbhsk7Ffv58IX+ZtcvoGwccYsh0PglkAA==}
    engines: {node: '>= 0.4'}

  is-symbol@1.1.1:
    resolution: {integrity: sha512-9gGx6GTtCQM73BgmHQXfDmLtfjjTUDSyoxTCbp5WtoixAhfgsDirWIcVQ/IHpvI5Vgd5i/J5F7B9cN/WlVbC/w==}
    engines: {node: '>= 0.4'}

  is-text-path@2.0.0:
    resolution: {integrity: sha512-+oDTluR6WEjdXEJMnC2z6A4FRwFoYuvShVVEGsS7ewc0UTi2QtAKMDJuL4BDEVt+5T7MjFo12RP8ghOM75oKJw==}
    engines: {node: '>=8'}

  is-typed-array@1.1.15:
    resolution: {integrity: sha512-p3EcsicXjit7SaskXHs1hA91QxgTw46Fv6EFKKGS5DRFLD8yKnohjF3hxoju94b/OcMZoQukzpPpBE9uLVKzgQ==}
    engines: {node: '>= 0.4'}

  is-weakmap@2.0.2:
    resolution: {integrity: sha512-K5pXYOm9wqY1RgjpL3YTkF39tni1XajUIkawTLUo9EZEVUFga5gSQJF8nNS7ZwJQ02y+1YCNYcMh+HIf1ZqE+w==}
    engines: {node: '>= 0.4'}

  is-weakref@1.1.1:
    resolution: {integrity: sha512-6i9mGWSlqzNMEqpCp93KwRS1uUOodk2OJ6b+sq7ZPDSy2WuI5NFIxp/254TytR8ftefexkWn5xNiHUNpPOfSew==}
    engines: {node: '>= 0.4'}

  is-weakset@2.0.4:
    resolution: {integrity: sha512-mfcwb6IzQyOKTs84CQMrOwW4gQcaTOAWJ0zzJCl2WSPDrWk/OzDaImWFH3djXhb24g4eudZfLRozAvPGw4d9hQ==}
    engines: {node: '>= 0.4'}

  isarray@2.0.5:
    resolution: {integrity: sha512-xHjhDr3cNBK0BzdUJSPXZntQUx/mwMS5Rw4A7lPJ90XGAO6ISP/ePDNuo0vhqOZU+UD5JoodwCAAoZQd3FeAKw==}

  isexe@2.0.0:
    resolution: {integrity: sha512-RHxMLp9lnKHGHRng9QFhRCMbYAcVpn69smSGcq3f36xjgVVWThj4qqLbTLlq7Ssj8B+fIQ1EuCEGI2lKsyQeIw==}

  iterator.prototype@1.1.5:
    resolution: {integrity: sha512-H0dkQoCa3b2VEeKQBOxFph+JAbcrQdE7KC0UkqwpLmv2EC4P41QXP+rqo9wYodACiG5/WM5s9oDApTU8utwj9g==}
    engines: {node: '>= 0.4'}

  jiti@2.4.2:
    resolution: {integrity: sha512-rg9zJN+G4n2nfJl5MW3BMygZX56zKPNVEYYqq7adpmMh4Jn2QNEwhvQlFy6jPVdcod7txZtKHWnyZiA3a0zP7A==}
    hasBin: true

  js-cookie@3.0.5:
    resolution: {integrity: sha512-cEiJEAEoIbWfCZYKWhVwFuvPX1gETRYPw6LlaTKoxD3s2AkXzkCjnp6h0V77ozyqj0jakteJ4YqDJT830+lVGw==}
    engines: {node: '>=14'}

  js-levenshtein@1.1.6:
    resolution: {integrity: sha512-X2BB11YZtrRqY4EnQcLX5Rh373zbK4alC1FW7D7MBhL2gtcC17cTnr6DmfHZeS0s2rTHjUTMMHfG7gO8SSdw+g==}
    engines: {node: '>=0.10.0'}

  js-tokens@4.0.0:
    resolution: {integrity: sha512-RdJUflcE3cUzKiMqQgsCu06FPu9UdIJO0beYbPhHN4k6apgJtifcoCtT9bcxOpYBtpD2kCM6Sbzg4CausW/PKQ==}

  js-yaml@4.1.0:
    resolution: {integrity: sha512-wpxZs9NoxZaJESJGIZTyDEaYpl0FKSA+FB9aJiyemKhMwkxQg63h4T1KJgUGHpTqPDNRcmmYLugrRjJlBtWvRA==}
    hasBin: true

  jsesc@3.1.0:
    resolution: {integrity: sha512-/sM3dO2FOzXjKQhJuo0Q173wf2KOo8t4I8vHy6lF9poUp7bKT0/NHE8fPX23PwfhnykfqnC2xRxOnVw5XuGIaA==}
    engines: {node: '>=6'}
    hasBin: true

  json-buffer@3.0.1:
    resolution: {integrity: sha512-4bV5BfR2mqfQTJm+V5tPPdf+ZpuhiIvTuAB5g8kcrXOZpTT/QwwVRWBywX1ozr6lEuPdbHxwaJlm9G6mI2sfSQ==}

  json-parse-even-better-errors@2.3.1:
    resolution: {integrity: sha512-xyFwyhro/JEof6Ghe2iz2NcXoj2sloNsWr/XsERDK/oiPCfaNhl5ONfp+jQdAZRQQ0IJWNzH9zIZF7li91kh2w==}

  json-schema-traverse@0.4.1:
    resolution: {integrity: sha512-xbbCH5dCYU5T8LcEhhuh7HJ88HXuW3qsI3Y0zOZFKfZEHcpWiHU/Jxzk629Brsab/mMiHQti9wMP+845RPe3Vg==}

  json-schema-traverse@1.0.0:
    resolution: {integrity: sha512-NM8/P9n3XjXhIZn1lLhkFaACTOURQXjWhV4BA/RnOv8xvgqtqpAX9IO4mRQxSx1Rlo4tqzeqb0sOlruaOy3dug==}

  json-stable-stringify-without-jsonify@1.0.1:
    resolution: {integrity: sha512-Bdboy+l7tA3OGW6FjyFHWkP5LuByj1Tk33Ljyq0axyzdk9//JSi2u3fP1QSmd1KNwq6VOKYGlAu87CisVir6Pw==}

  json5@1.0.2:
    resolution: {integrity: sha512-g1MWMLBiz8FKi1e4w0UyVL3w+iJceWAFBAaBnnGKOpNa5f8TLktkbre1+s6oICydWAm+HRUGTmI+//xv2hvXYA==}
    hasBin: true

  jsonparse@1.3.1:
    resolution: {integrity: sha512-POQXvpdL69+CluYsillJ7SUhKvytYjW9vG/GKpnf+xP8UWgYEM/RaMzHHofbALDiKbbP1W8UEYmgGl39WkPZsg==}
    engines: {'0': node >= 0.2.0}

  jsx-ast-utils@3.3.5:
    resolution: {integrity: sha512-ZZow9HBI5O6EPgSJLUb8n2NKgmVWTwCvHGwFuJlMjvLFqlGG6pjirPhtdsseaLZjSibD8eegzmYpUZwoIlj2cQ==}
    engines: {node: '>=4.0'}

  jwt-decode@4.0.0:
    resolution: {integrity: sha512-+KJGIyHgkGuIq3IEBNftfhW/LfWhXUIY6OmyVWjliu5KH1y0fw7VQ8YndE2O4qZdMSd9SqbnC8GOcZEy0Om7sA==}
    engines: {node: '>=18'}

  keyv@4.5.4:
    resolution: {integrity: sha512-oxVHkHR/EJf2CNXnWxRLW6mg7JyCCUcG0DtEGmL2ctUo1PNTin1PUil+r/+4r5MpVgC/fn1kjsx7mjSujKqIpw==}

  language-subtag-registry@0.3.23:
    resolution: {integrity: sha512-0K65Lea881pHotoGEa5gDlMxt3pctLi2RplBb7Ezh4rRdLEOtgi7n4EwK9lamnUCkKBqaeKRVebTq6BAxSkpXQ==}

  language-tags@1.0.9:
    resolution: {integrity: sha512-MbjN408fEndfiQXbFQ1vnd+1NoLDsnQW41410oQBXiyXDMYH5z505juWa4KUE1LqxRC7DgOgZDbKLxHIwm27hA==}
    engines: {node: '>=0.10'}

  levn@0.4.1:
    resolution: {integrity: sha512-+bT2uH4E5LGE7h/n3evcS/sQlJXCpIp6ym8OWJ5eV6+67Dsql/LaaT7qJBAt2rzfoa/5QBGBhxDix1dMt2kQKQ==}
    engines: {node: '>= 0.8.0'}

  libphonenumber-js@1.12.6:
    resolution: {integrity: sha512-PJiS4ETaUfCOFLpmtKzAbqZQjCCKVu2OhTV4SVNNE7c2nu/dACvtCqj4L0i/KWNnIgRv7yrILvBj5Lonv5Ncxw==}

  lightningcss-darwin-arm64@1.29.2:
    resolution: {integrity: sha512-cK/eMabSViKn/PG8U/a7aCorpeKLMlK0bQeNHmdb7qUnBkNPnL+oV5DjJUo0kqWsJUapZsM4jCfYItbqBDvlcA==}
    engines: {node: '>= 12.0.0'}
    cpu: [arm64]
    os: [darwin]

  lightningcss-darwin-x64@1.29.2:
    resolution: {integrity: sha512-j5qYxamyQw4kDXX5hnnCKMf3mLlHvG44f24Qyi2965/Ycz829MYqjrVg2H8BidybHBp9kom4D7DR5VqCKDXS0w==}
    engines: {node: '>= 12.0.0'}
    cpu: [x64]
    os: [darwin]

  lightningcss-freebsd-x64@1.29.2:
    resolution: {integrity: sha512-wDk7M2tM78Ii8ek9YjnY8MjV5f5JN2qNVO+/0BAGZRvXKtQrBC4/cn4ssQIpKIPP44YXw6gFdpUF+Ps+RGsCwg==}
    engines: {node: '>= 12.0.0'}
    cpu: [x64]
    os: [freebsd]

  lightningcss-linux-arm-gnueabihf@1.29.2:
    resolution: {integrity: sha512-IRUrOrAF2Z+KExdExe3Rz7NSTuuJ2HvCGlMKoquK5pjvo2JY4Rybr+NrKnq0U0hZnx5AnGsuFHjGnNT14w26sg==}
    engines: {node: '>= 12.0.0'}
    cpu: [arm]
    os: [linux]

  lightningcss-linux-arm64-gnu@1.29.2:
    resolution: {integrity: sha512-KKCpOlmhdjvUTX/mBuaKemp0oeDIBBLFiU5Fnqxh1/DZ4JPZi4evEH7TKoSBFOSOV3J7iEmmBaw/8dpiUvRKlQ==}
    engines: {node: '>= 12.0.0'}
    cpu: [arm64]
    os: [linux]

  lightningcss-linux-arm64-musl@1.29.2:
    resolution: {integrity: sha512-Q64eM1bPlOOUgxFmoPUefqzY1yV3ctFPE6d/Vt7WzLW4rKTv7MyYNky+FWxRpLkNASTnKQUaiMJ87zNODIrrKQ==}
    engines: {node: '>= 12.0.0'}
    cpu: [arm64]
    os: [linux]

  lightningcss-linux-x64-gnu@1.29.2:
    resolution: {integrity: sha512-0v6idDCPG6epLXtBH/RPkHvYx74CVziHo6TMYga8O2EiQApnUPZsbR9nFNrg2cgBzk1AYqEd95TlrsL7nYABQg==}
    engines: {node: '>= 12.0.0'}
    cpu: [x64]
    os: [linux]

  lightningcss-linux-x64-musl@1.29.2:
    resolution: {integrity: sha512-rMpz2yawkgGT8RULc5S4WiZopVMOFWjiItBT7aSfDX4NQav6M44rhn5hjtkKzB+wMTRlLLqxkeYEtQ3dd9696w==}
    engines: {node: '>= 12.0.0'}
    cpu: [x64]
    os: [linux]

  lightningcss-win32-arm64-msvc@1.29.2:
    resolution: {integrity: sha512-nL7zRW6evGQqYVu/bKGK+zShyz8OVzsCotFgc7judbt6wnB2KbiKKJwBE4SGoDBQ1O94RjW4asrCjQL4i8Fhbw==}
    engines: {node: '>= 12.0.0'}
    cpu: [arm64]
    os: [win32]

  lightningcss-win32-x64-msvc@1.29.2:
    resolution: {integrity: sha512-EdIUW3B2vLuHmv7urfzMI/h2fmlnOQBk1xlsDxkN1tCWKjNFjfLhGxYk8C8mzpSfr+A6jFFIi8fU6LbQGsRWjA==}
    engines: {node: '>= 12.0.0'}
    cpu: [x64]
    os: [win32]

  lightningcss@1.29.2:
    resolution: {integrity: sha512-6b6gd/RUXKaw5keVdSEtqFVdzWnU5jMxTUjA2bVcMNPLwSQ08Sv/UodBVtETLCn7k4S1Ibxwh7k68IwLZPgKaA==}
    engines: {node: '>= 12.0.0'}

  lilconfig@3.1.3:
    resolution: {integrity: sha512-/vlFKAoH5Cgt3Ie+JLhRbwOsCQePABiU3tJ1egGvyQ+33R/vcwM2Zl2QR/LzjsBeItPt3oSVXapn+m4nQDvpzw==}
    engines: {node: '>=14'}

  lines-and-columns@1.2.4:
    resolution: {integrity: sha512-7ylylesZQ/PV29jhEDl3Ufjo6ZX7gCqJr5F7PKrqc93v7fzSymt1BpwEU8nAUXs8qzzvqhbjhK5QZg6Mt/HkBg==}

  lint-staged@15.4.3:
    resolution: {integrity: sha512-FoH1vOeouNh1pw+90S+cnuoFwRfUD9ijY2GKy5h7HS3OR7JVir2N2xrsa0+Twc1B7cW72L+88geG5cW4wIhn7g==}
    engines: {node: '>=18.12.0'}
    hasBin: true

  listr2@8.2.5:
    resolution: {integrity: sha512-iyAZCeyD+c1gPyE9qpFu8af0Y+MRtmKOncdGoA2S5EY8iFq99dmmvkNnHiWo+pj0s7yH7l3KPIgee77tKpXPWQ==}
    engines: {node: '>=18.0.0'}

  locate-path@6.0.0:
    resolution: {integrity: sha512-iPZK6eYjbxRu3uB4/WZ3EsEIMJFMqAoopl3R+zuq0UjcAm/MO6KCweDgPfP3elTztoKP3KtnVHxTn2NHBSDVUw==}
    engines: {node: '>=10'}

  locate-path@7.2.0:
    resolution: {integrity: sha512-gvVijfZvn7R+2qyPX8mAuKcFGDf6Nc61GdvGafQsHL0sBIxfKzA+usWn4GFC/bk+QdwPUD4kWFJLhElipq+0VA==}
    engines: {node: ^12.20.0 || ^14.13.1 || >=16.0.0}

  lodash.camelcase@4.3.0:
    resolution: {integrity: sha512-TwuEnCnxbc3rAvhf/LbG7tJUDzhqXyFnv3dtzLOPgCG/hODL7WFnsbwktkD7yUV0RrreP/l1PALq/YSg6VvjlA==}

  lodash.isplainobject@4.0.6:
    resolution: {integrity: sha512-oSXzaWypCMHkPC3NvBEaPHf0KsA5mvPrOPgQWDsbg8n7orZ290M0BmC/jgRZ4vcJ6DTAhjrsSYgdsW/F+MFOBA==}

  lodash.kebabcase@4.1.1:
    resolution: {integrity: sha512-N8XRTIMMqqDgSy4VLKPnJ/+hpGZN+PHQiJnSenYqPaVV/NCqEogTnAdZLQiGKhxX+JCs8waWq2t1XHWKOmlY8g==}

  lodash.merge@4.6.2:
    resolution: {integrity: sha512-0KpjqXRVvrYyCsX1swR/XTK0va6VQkQM6MNo7PqW77ByjAhoARA8EfrP1N4+KlKj8YS0ZUCtRT/YUuhyYDujIQ==}

  lodash.mergewith@4.6.2:
    resolution: {integrity: sha512-GK3g5RPZWTRSeLSpgP8Xhra+pnjBC56q9FZYe1d5RN3TJ35dbkGy3YqBSMbyCrlbi+CM9Z3Jk5yTL7RCsqboyQ==}

  lodash.snakecase@4.1.1:
    resolution: {integrity: sha512-QZ1d4xoBHYUeuouhEq3lk3Uq7ldgyFXGBhg04+oRLnIz8o9T65Eh+8YdroUwn846zchkA9yDsDl5CVVaV2nqYw==}

  lodash.startcase@4.4.0:
    resolution: {integrity: sha512-+WKqsK294HMSc2jEbNgpHpd0JfIBhp7rEV4aqXWqFr6AlXov+SlcgB1Fv01y2kGe3Gc8nMW7VA0SrGuSkRfIEg==}

  lodash.uniq@4.5.0:
    resolution: {integrity: sha512-xfBaXQd9ryd9dlSDvnvI0lvxfLJlYAZzXomUYzLKtUeOQvOP5piqAWuGtrhWeqaXK9hhoM/iyJc5AV+XfsX3HQ==}

  lodash.upperfirst@4.3.1:
    resolution: {integrity: sha512-sReKOYJIJf74dhJONhU4e0/shzi1trVbSWDOhKYE5XV2O+H7Sb2Dihwuc7xWxVl+DgFPyTqIN3zMfT9cq5iWDg==}

  log-update@6.1.0:
    resolution: {integrity: sha512-9ie8ItPR6tjY5uYJh8K/Zrv/RMZ5VOlOWvtZdEHYSTFKZfIBPQa9tOAEeAWhd+AnIneLJ22w5fjOYtoutpWq5w==}
    engines: {node: '>=18'}

  loose-envify@1.4.0:
    resolution: {integrity: sha512-lyuxPGr/Wfhrlem2CL/UcnUc1zcqKAImBDzukY7Y5F/yQiNdko6+fRLevlw1HgMySw7f611UIY408EtxRSoK3Q==}
    hasBin: true

  lucide-react@0.477.0:
    resolution: {integrity: sha512-yCf7aYxerFZAbd8jHJxjwe1j7jEMPptjnaOqdYeirFnEy85cNR3/L+o0I875CYFYya+eEVzZSbNuRk8BZPDpVw==}
    peerDependencies:
      react: ^16.5.1 || ^17.0.0 || ^18.0.0 || ^19.0.0

  math-intrinsics@1.1.0:
    resolution: {integrity: sha512-/IXtbwEk5HTPyEwyKX6hGkYXxM9nbj64B+ilVJnC/R6B0pH5G4V3b0pVbL7DBj4tkhBAppbQUlf6F6Xl9LHu1g==}
    engines: {node: '>= 0.4'}

  meow@12.1.1:
    resolution: {integrity: sha512-BhXM0Au22RwUneMPwSCnyhTOizdWoIEPU9sp0Aqa1PnDMR5Wv2FGXYDjuzJEIX+Eo2Rb8xuYe5jrnm5QowQFkw==}
    engines: {node: '>=16.10'}

  merge-stream@2.0.0:
    resolution: {integrity: sha512-abv/qOcuPfk3URPfDzmZU1LKmuw8kT+0nIHvKrKgFrwifol/doWcdA4ZqsWQ8ENrFKkd67Mfpo/LovbIUsbt3w==}

  merge2@1.4.1:
    resolution: {integrity: sha512-8q7VEgMJW4J8tcfVPy8g09NcQwZdbwFEqhe/WZkoIzjn/3TGDwtOCYtXGxA3O8tPzpczCCDgv+P2P5y00ZJOOg==}
    engines: {node: '>= 8'}

  micromatch@4.0.8:
    resolution: {integrity: sha512-PXwfBhYu0hBCPw8Dn0E+WDYb7af3dSLVWKi3HGv84IdF4TyFoC0ysxFd0Goxw7nSv4T/PzEJQxsYsEiFCKo2BA==}
    engines: {node: '>=8.6'}

  mime-db@1.52.0:
    resolution: {integrity: sha512-sPU4uV7dYlvtWJxwwxHD0PuihVNiE7TyAbQ5SWxDCB9mUYvOgroQOwYQQOKPJ8CIbE+1ETVlOoK1UC2nU3gYvg==}
    engines: {node: '>= 0.6'}

  mime-types@2.1.35:
    resolution: {integrity: sha512-ZDY+bPm5zTTF+YpCrAU9nK0UgICYPT0QtT1NZWFv4s++TNkcgVaT0g6+4R2uI4MjQjzysHB1zxuWL50hzaeXiw==}
    engines: {node: '>= 0.6'}

  mimic-fn@4.0.0:
    resolution: {integrity: sha512-vqiC06CuhBTUdZH+RYl8sFrL096vA45Ok5ISO6sE/Mr1jRbGH4Csnhi8f3wKVl7x8mO4Au7Ir9D3Oyv1VYMFJw==}
    engines: {node: '>=12'}

  mimic-function@5.0.1:
    resolution: {integrity: sha512-VP79XUPxV2CigYP3jWwAUFSku2aKqBH7uTAapFWCBqutsbmDo96KY5o8uh6U+/YSIn5OxJnXp73beVkpqMIGhA==}
    engines: {node: '>=18'}

  minimatch@3.1.2:
    resolution: {integrity: sha512-J7p63hRiAjw1NDEww1W7i37+ByIrOWO5XQQAzZ3VOcL0PNybwpfmV/N05zFAzwQ9USyEcX6t3UO+K5aqBQOIHw==}

  minimatch@5.1.6:
    resolution: {integrity: sha512-lKwV/1brpG6mBUFHtb7NUmtABCb2WZZmm2wNiOA5hAb8VdCS4B3dtMWyvcoViccwAW/COERjXLt0zP1zXUN26g==}
    engines: {node: '>=10'}

  minimatch@9.0.5:
    resolution: {integrity: sha512-G6T0ZX48xgozx7587koeX9Ys2NYy6Gmv//P89sEte9V9whIapMNF4idKxnW2QtCcLiTWlb/wfCabAtAFWhhBow==}
    engines: {node: '>=16 || 14 >=14.17'}

  minimist@1.2.8:
    resolution: {integrity: sha512-2yyAR8qBkN3YuheJanUpWC5U3bb5osDywNB8RzDVlDwDHbocAJveqqj1u8+SVD7jkWT4yvsHCpWqqWqAxb0zCA==}

  ms@2.1.3:
    resolution: {integrity: sha512-6FlzubTLZG3J2a/NVCAleEhjzq5oxgHyaCU9yYXvcLsvoVaHJq/s5xXI6/XXP6tz7R9xAOtHnSO/tXtF3WRTlA==}

  nanoid@3.3.8:
    resolution: {integrity: sha512-WNLf5Sd8oZxOm+TzppcYk8gVOgP+l58xNy58D0nbUnOxOWRWvlcCV4kUF7ltmI6PsrLl/BgKEyS4mqsGChFN0w==}
    engines: {node: ^10 || ^12 || ^13.7 || ^14 || >=15.0.1}
    hasBin: true

  natural-compare@1.4.0:
    resolution: {integrity: sha512-OWND8ei3VtNC9h7V60qff3SVobHr996CTwgxubgyQYEpg290h9J0buyECNNJexkFm5sOajh5G116RYA1c8ZMSw==}

  next-themes@0.4.4:
    resolution: {integrity: sha512-LDQ2qIOJF0VnuVrrMSMLrWGjRMkq+0mpgl6e0juCLqdJ+oo8Q84JRWT6Wh11VDQKkMMe+dVzDKLWs5n87T+PkQ==}
    peerDependencies:
      react: ^16.8 || ^17 || ^18 || ^19 || ^19.0.0-rc
      react-dom: ^16.8 || ^17 || ^18 || ^19 || ^19.0.0-rc

  next@15.2.1:
    resolution: {integrity: sha512-zxbsdQv3OqWXybK5tMkPCBKyhIz63RstJ+NvlfkaLMc/m5MwXgz2e92k+hSKcyBpyADhMk2C31RIiaDjUZae7g==}
    engines: {node: ^18.18.0 || ^19.8.0 || >= 20.0.0}
    hasBin: true
    peerDependencies:
      '@opentelemetry/api': ^1.1.0
      '@playwright/test': ^1.41.2
      babel-plugin-react-compiler: '*'
      react: ^18.2.0 || 19.0.0-rc-de68d2f4-20241204 || ^19.0.0
      react-dom: ^18.2.0 || 19.0.0-rc-de68d2f4-20241204 || ^19.0.0
      sass: ^1.3.0
    peerDependenciesMeta:
      '@opentelemetry/api':
        optional: true
      '@playwright/test':
        optional: true
      babel-plugin-react-compiler:
        optional: true
      sass:
        optional: true

  npm-run-path@5.3.0:
    resolution: {integrity: sha512-ppwTtiJZq0O/ai0z7yfudtBpWIoxM8yE6nHi1X47eFR2EWORqfbu6CnPlNsjeN683eT0qG6H/Pyf9fCcvjnnnQ==}
    engines: {node: ^12.20.0 || ^14.13.1 || >=16.0.0}

  object-assign@4.1.1:
    resolution: {integrity: sha512-rJgTQnkUnH1sFw8yT6VSU3zD3sWmu6sZhIseY8VX+GRu3P6F7Fu+JNDoXfklElbLJSnc3FUQHVe4cU5hj+BcUg==}
    engines: {node: '>=0.10.0'}

  object-inspect@1.13.4:
    resolution: {integrity: sha512-W67iLl4J2EXEGTbfeHCffrjDfitvLANg0UlX3wFUUSTx92KXRFegMHUVgSqE+wvhAbi4WqjGg9czysTV2Epbew==}
    engines: {node: '>= 0.4'}

  object-keys@1.1.1:
    resolution: {integrity: sha512-NuAESUOUMrlIXOfHKzD6bpPu3tYt3xvjNdRIQ+FeT0lNb4K8WR70CaDxhuNguS2XG+GjkyMwOzsN5ZktImfhLA==}
    engines: {node: '>= 0.4'}

  object.assign@4.1.7:
    resolution: {integrity: sha512-nK28WOo+QIjBkDduTINE4JkF/UJJKyf2EJxvJKfblDpyg0Q+pkOHNTL0Qwy6NP6FhE/EnzV73BxxqcJaXY9anw==}
    engines: {node: '>= 0.4'}

  object.entries@1.1.8:
    resolution: {integrity: sha512-cmopxi8VwRIAw/fkijJohSfpef5PdN0pMQJN6VC/ZKvn0LIknWD8KtgY6KlQdEc4tIjcQ3HxSMmnvtzIscdaYQ==}
    engines: {node: '>= 0.4'}

  object.fromentries@2.0.8:
    resolution: {integrity: sha512-k6E21FzySsSK5a21KRADBd/NGneRegFO5pLHfdQLpRDETUNJueLXs3WCzyQ3tFRDYgbq3KHGXfTbi2bs8WQ6rQ==}
    engines: {node: '>= 0.4'}

  object.groupby@1.0.3:
    resolution: {integrity: sha512-+Lhy3TQTuzXI5hevh8sBGqbmurHbbIjAi0Z4S63nthVLmLxfbj4T54a4CfZrXIrt9iP4mVAPYMo/v99taj3wjQ==}
    engines: {node: '>= 0.4'}

  object.values@1.2.1:
    resolution: {integrity: sha512-gXah6aZrcUxjWg2zR2MwouP2eHlCBzdV4pygudehaKXSGW4v2AsRQUK+lwwXhii6KFZcunEnmSUoYp5CXibxtA==}
    engines: {node: '>= 0.4'}

  onetime@6.0.0:
    resolution: {integrity: sha512-1FlR+gjXK7X+AsAHso35MnyN5KqGwJRi/31ft6x0M194ht7S+rWAvd7PHss9xSKMzE0asv1pyIHaJYq+BbacAQ==}
    engines: {node: '>=12'}

  onetime@7.0.0:
    resolution: {integrity: sha512-VXJjc87FScF88uafS3JllDgvAm+c/Slfz06lorj2uAY34rlUu0Nt+v8wreiImcrgAjjIHp1rXpTDlLOGw29WwQ==}
    engines: {node: '>=18'}

  openapi-typescript@7.6.1:
    resolution: {integrity: sha512-F7RXEeo/heF3O9lOXo2bNjCOtfp7u+D6W3a3VNEH2xE6v+fxLtn5nq0uvUcA1F5aT+CMhNeC5Uqtg5tlXFX/ag==}
    hasBin: true
    peerDependencies:
      typescript: ^5.x

  optionator@0.9.4:
    resolution: {integrity: sha512-6IpQ7mKUxRcZNLIObR0hz7lxsapSSIYNZJwXPGeF0mTVqGKFIXj1DQcMoT22S3ROcLyY/rz0PWaWZ9ayWmad9g==}
    engines: {node: '>= 0.8.0'}

  own-keys@1.0.1:
    resolution: {integrity: sha512-qFOyK5PjiWZd+QQIh+1jhdb9LpxTF0qs7Pm8o5QHYZ0M3vKqSqzsZaEB6oWlxZ+q2sJBMI/Ktgd2N5ZwQoRHfg==}
    engines: {node: '>= 0.4'}

  p-limit@3.1.0:
    resolution: {integrity: sha512-TYOanM3wGwNGsZN2cVTYPArw454xnXj5qmWF1bEoAc4+cU/ol7GVh7odevjp1FNHduHc3KZMcFduxU5Xc6uJRQ==}
    engines: {node: '>=10'}

  p-limit@4.0.0:
    resolution: {integrity: sha512-5b0R4txpzjPWVw/cXXUResoD4hb6U/x9BH08L7nw+GN1sezDzPdxeRvpc9c433fZhBan/wusjbCsqwqm4EIBIQ==}
    engines: {node: ^12.20.0 || ^14.13.1 || >=16.0.0}

  p-locate@5.0.0:
    resolution: {integrity: sha512-LaNjtRWUBY++zB5nE/NwcaoMylSPk+S+ZHNB1TzdbMJMny6dynpAGt7X/tl/QYq3TIeE6nxHppbo2LGymrG5Pw==}
    engines: {node: '>=10'}

  p-locate@6.0.0:
    resolution: {integrity: sha512-wPrq66Llhl7/4AGC6I+cqxT07LhXvWL08LNXz1fENOw0Ap4sRZZ/gZpTTJ5jpurzzzfS2W/Ge9BY3LgLjCShcw==}
    engines: {node: ^12.20.0 || ^14.13.1 || >=16.0.0}

  parent-module@1.0.1:
    resolution: {integrity: sha512-GQ2EWRpQV8/o+Aw8YqtfZZPfNRWZYkbidE9k5rpl/hC3vtHHBfGm2Ifi6qWV+coDGkrUKZAxE3Lot5kcsRlh+g==}
    engines: {node: '>=6'}

  parse-json@5.2.0:
    resolution: {integrity: sha512-ayCKvm/phCGxOkYRSCM82iDwct8/EonSEgCSxWxD7ve6jHggsFl4fZVQBPRNgQoKiuV/odhFrGzQXZwbifC8Rg==}
    engines: {node: '>=8'}

  parse-json@8.1.0:
    resolution: {integrity: sha512-rum1bPifK5SSar35Z6EKZuYPJx85pkNaFrxBK3mwdfSJ1/WKbYrjoW/zTPSjRRamfmVX1ACBIdFAO0VRErW/EA==}
    engines: {node: '>=18'}

  path-exists@4.0.0:
    resolution: {integrity: sha512-ak9Qy5Q7jYb2Wwcey5Fpvg2KoAc/ZIhLSLOSBmRmygPsGwkVVt0fZa0qrtMz+m6tJTAHfZQ8FnmB4MG4LWy7/w==}
    engines: {node: '>=8'}

  path-exists@5.0.0:
    resolution: {integrity: sha512-RjhtfwJOxzcFmNOi6ltcbcu4Iu+FL3zEj83dk4kAS+fVpTxXLO1b38RvJgT/0QwvV/L3aY9TAnyv0EOqW4GoMQ==}
    engines: {node: ^12.20.0 || ^14.13.1 || >=16.0.0}

  path-key@3.1.1:
    resolution: {integrity: sha512-ojmeN0qd+y0jszEtoY48r0Peq5dwMEkIlCOu6Q5f41lfkswXuKtYrhgoTpLnyIcHm24Uhqx+5Tqm2InSwLhE6Q==}
    engines: {node: '>=8'}

  path-key@4.0.0:
    resolution: {integrity: sha512-haREypq7xkM7ErfgIyA0z+Bj4AGKlMSdlQE2jvJo6huWD1EdkKYV+G/T4nq0YEF2vgTT8kqMFKo1uHn950r4SQ==}
    engines: {node: '>=12'}

  path-parse@1.0.7:
    resolution: {integrity: sha512-LDJzPVEEEPR+y48z93A0Ed0yXb8pAByGWo/k5YYdYgpY2/2EsOsksJrq7lOHxryrVOn1ejG6oAp8ahvOIQD8sw==}

  picocolors@1.1.1:
    resolution: {integrity: sha512-xceH2snhtb5M9liqDsmEw56le376mTZkEX/jEb/RxNFyegNul7eNslCXP9FDj/Lcu0X8KEyMceP2ntpaHrDEVA==}

  picomatch@2.3.1:
    resolution: {integrity: sha512-JU3teHTNjmE2VCGFzuY8EXzCDVwEqB2a8fsIvwaStHhAWJEeVd1o1QD80CU6+ZdEXXSLbSsuLwJjkCBWqRQUVA==}
    engines: {node: '>=8.6'}

  picomatch@4.0.2:
    resolution: {integrity: sha512-M7BAV6Rlcy5u+m6oPhAPFgJTzAioX/6B0DxyvDlo9l8+T3nLKbrczg2WLUyzd45L8RqfUMyGPzekbMvX2Ldkwg==}
    engines: {node: '>=12'}

  pidtree@0.6.0:
    resolution: {integrity: sha512-eG2dWTVw5bzqGRztnHExczNxt5VGsE6OwTeCG3fdUf9KBsZzO3R5OIIIzWR+iZA0NtZ+RDVdaoE2dK1cn6jH4g==}
    engines: {node: '>=0.10'}
    hasBin: true

  pluralize@8.0.0:
    resolution: {integrity: sha512-Nc3IT5yHzflTfbjgqWcCPpo7DaKy4FnpB0l/zCAW0Tc7jxAiuqSxHasntB3D7887LSrA93kDJ9IXovxJYxyLCA==}
    engines: {node: '>=4'}

  possible-typed-array-names@1.1.0:
    resolution: {integrity: sha512-/+5VFTchJDoVj3bhoqi6UeymcD00DAwb1nJwamzPvHEszJ4FpF6SNNbUbOS8yI56qHzdV8eK0qEfOSiodkTdxg==}
    engines: {node: '>= 0.4'}

  postcss@8.4.31:
    resolution: {integrity: sha512-PS08Iboia9mts/2ygV3eLpY5ghnUcfLV/EXTOW1E2qYxJKGGBUtNjN76FYHnMs36RmARn41bC0AZmn+rR0OVpQ==}
    engines: {node: ^10 || ^12 || >=14}

  postcss@8.5.3:
    resolution: {integrity: sha512-dle9A3yYxlBSrt8Fu+IpjGT8SY8hN0mlaA6GY8t0P5PjIOZemULz/E2Bnm/2dcUOena75OTNkHI76uZBNUUq3A==}
    engines: {node: ^10 || ^12 || >=14}

  prelude-ls@1.2.1:
    resolution: {integrity: sha512-vkcDPrRZo1QZLbn5RLGPpg/WmIQ65qoWWhcGKf/b5eplkkarX0m9z8ppCat4mlOqUsWpyNuYgO3VRyrYHSzX5g==}
    engines: {node: '>= 0.8.0'}

  prettier-linter-helpers@1.0.0:
    resolution: {integrity: sha512-GbK2cP9nraSSUF9N2XwUwqfzlAFlMNYYl+ShE/V+H8a9uNl/oUqB1w2EL54Jh0OlyRSd8RfWYJ3coVS4TROP2w==}
    engines: {node: '>=6.0.0'}

  prettier-plugin-sort-json@4.1.1:
    resolution: {integrity: sha512-uJ49wCzwJ/foKKV4tIPxqi4jFFvwUzw4oACMRG2dcmDhBKrxBv0L2wSKkAqHCmxKCvj0xcCZS4jO2kSJO/tRJw==}
    engines: {node: '>=18.0.0'}
    peerDependencies:
      prettier: ^3.0.0

  prettier@3.4.2:
    resolution: {integrity: sha512-e9MewbtFo+Fevyuxn/4rrcDAaq0IYxPGLvObpQjiZBMAzB9IGmzlnG9RZy3FFas+eBMu2vA0CszMeduow5dIuQ==}
    engines: {node: '>=14'}
    hasBin: true

  prop-types@15.8.1:
    resolution: {integrity: sha512-oj87CgZICdulUohogVAR7AjlC0327U4el4L6eAvOqCeudMDVU0NThNaV+b9Df4dXgSP1gXMTnPdhfe/2qDH5cg==}

  proxy-from-env@1.1.0:
    resolution: {integrity: sha512-D+zkORCbA9f1tdWRK0RaCR3GPv50cMxcrz4X8k5LTSUD1Dkw47mKJEZQNunItRTkWwgtaUSo1RVFRIG9ZXiFYg==}

  punycode@2.3.1:
    resolution: {integrity: sha512-vYt7UD1U9Wg6138shLtLOvdAu+8DsC/ilFtEVHcH+wydcSpNE20AfSOduf6MkRFahL5FY7X1oU7nKVZFtfq8Fg==}
    engines: {node: '>=6'}

  queue-microtask@1.2.3:
    resolution: {integrity: sha512-NuaNSa6flKT5JaSYQzJok04JzTL1CA6aGhv5rfLW3PgqA+M2ChpZQnAC8h8i4ZFkBS8X5RqkDBHA7r4hej3K9A==}

  react-dom@19.0.0:
    resolution: {integrity: sha512-4GV5sHFG0e/0AD4X+ySy6UJd3jVl1iNsNHdpad0qhABJ11twS3TTBnseqsKurKcsNqCEFeGL3uLpVChpIO3QfQ==}
    peerDependencies:
      react: ^19.0.0

  react-hook-form@7.54.2:
    resolution: {integrity: sha512-eHpAUgUjWbZocoQYUHposymRb4ZP6d0uwUnooL2uOybA9/3tPUvoAKqEWK1WaSiTxxOfTpffNZP7QwlnM3/gEg==}
    engines: {node: '>=18.0.0'}
    peerDependencies:
      react: ^16.8.0 || ^17 || ^18 || ^19

  react-is@16.13.1:
    resolution: {integrity: sha512-24e6ynE2H+OKt4kqsOvNd8kBpV65zoxbA4BVsEOB3ARVWQki/DHzaUoC5KuON/BiccDaCCTZBuOcfZs70kR8bQ==}

  react-phone-number-input@3.4.12:
    resolution: {integrity: sha512-Raob77KdtLGm49iC6nuOX9qy6Mg16idkgC7Y1mHmvG2WBYoauHpzxYNlfmFskQKeiztrJIwPhPzBhjFwjenNCA==}
    peerDependencies:
      react: '>=16.8'
      react-dom: '>=16.8'

  react-remove-scroll-bar@2.3.8:
    resolution: {integrity: sha512-9r+yi9+mgU33AKcj6IbT9oRCO78WriSj6t/cF8DWBZJ9aOGPOTEDvdUDz1FwKim7QXWwmHqtdHnRJfhAxEG46Q==}
    engines: {node: '>=10'}
    peerDependencies:
      '@types/react': '*'
      react: ^16.8.0 || ^17.0.0 || ^18.0.0 || ^19.0.0
    peerDependenciesMeta:
      '@types/react':
        optional: true

  react-remove-scroll@2.5.5:
    resolution: {integrity: sha512-ImKhrzJJsyXJfBZ4bzu8Bwpka14c/fQt0k+cyFp/PBhTfyDnU5hjOtM4AG/0AMyy8oKzOTR0lDgJIM7pYXI0kw==}
    engines: {node: '>=10'}
    peerDependencies:
      '@types/react': ^16.8.0 || ^17.0.0 || ^18.0.0
      react: ^16.8.0 || ^17.0.0 || ^18.0.0
    peerDependenciesMeta:
      '@types/react':
        optional: true

  react-remove-scroll@2.6.3:
    resolution: {integrity: sha512-pnAi91oOk8g8ABQKGF5/M9qxmmOPxaAnopyTHYfqYEwJhyFrbbBtHuSgtKEoH0jpcxx5o3hXqH1mNd9/Oi+8iQ==}
    engines: {node: '>=10'}
    peerDependencies:
      '@types/react': '*'
      react: ^16.8.0 || ^17.0.0 || ^18.0.0 || ^19.0.0 || ^19.0.0-rc
    peerDependenciesMeta:
      '@types/react':
        optional: true

  react-resizable-panels@2.1.7:
    resolution: {integrity: sha512-JtT6gI+nURzhMYQYsx8DKkx6bSoOGFp7A3CwMrOb8y5jFHFyqwo9m68UhmXRw57fRVJksFn1TSlm3ywEQ9vMgA==}
    peerDependencies:
      react: ^16.14.0 || ^17.0.0 || ^18.0.0 || ^19.0.0 || ^19.0.0-rc
      react-dom: ^16.14.0 || ^17.0.0 || ^18.0.0 || ^19.0.0 || ^19.0.0-rc

  react-style-singleton@2.2.3:
    resolution: {integrity: sha512-b6jSvxvVnyptAiLjbkWLE/lOnR4lfTtDAl+eUC7RZy+QQWc6wRzIV2CE6xBuMmDxc2qIihtDCZD5NPOFl7fRBQ==}
    engines: {node: '>=10'}
    peerDependencies:
      '@types/react': '*'
      react: ^16.8.0 || ^17.0.0 || ^18.0.0 || ^19.0.0 || ^19.0.0-rc
    peerDependenciesMeta:
      '@types/react':
        optional: true

  react@19.0.0:
    resolution: {integrity: sha512-V8AVnmPIICiWpGfm6GLzCR/W5FXLchHop40W4nXBmdlEceh16rCN8O8LNWm5bh5XUX91fh7KpA+W0TgMKmgTpQ==}
    engines: {node: '>=0.10.0'}

  reflect.getprototypeof@1.0.10:
    resolution: {integrity: sha512-00o4I+DVrefhv+nX0ulyi3biSHCPDe+yLv5o/p6d/UVlirijB8E16FtfwSAi4g3tcqrQ4lRAqQSoFEZJehYEcw==}
    engines: {node: '>= 0.4'}

  regenerator-runtime@0.14.1:
    resolution: {integrity: sha512-dYnhHh0nJoMfnkZs6GmmhFknAGRrLznOu5nc9ML+EJxGvrx6H7teuevqVqCuPcPK//3eDrrjQhehXVx9cnkGdw==}

  regexp.prototype.flags@1.5.4:
    resolution: {integrity: sha512-dYqgNSZbDwkaJ2ceRd9ojCGjBq+mOm9LmtXnAnEGyHhN/5R7iDW2TRw3h+o/jCFxus3P2LfWIIiwowAjANm7IA==}
    engines: {node: '>= 0.4'}

  require-directory@2.1.1:
    resolution: {integrity: sha512-fGxEI7+wsG9xrvdjsrlmL22OMTTiHRwAMroiEeMgq8gzoLC/PQr7RsRDSTLUg/bZAZtF+TVIkHc6/4RIKrui+Q==}
    engines: {node: '>=0.10.0'}

  require-from-string@2.0.2:
    resolution: {integrity: sha512-Xf0nWe6RseziFMu+Ap9biiUbmplq6S9/p+7w7YXP/JBHhrUDDUhwa+vANyubuqfZWTveU//DYVGsDG7RKL/vEw==}
    engines: {node: '>=0.10.0'}

  resolve-from@4.0.0:
    resolution: {integrity: sha512-pb/MYmXstAkysRFx8piNI1tGFNQIFA3vkE3Gq4EuA1dF6gHp/+vgZqsCGJapvy8N3Q+4o7FwvquPJcnZ7RYy4g==}
    engines: {node: '>=4'}

  resolve-from@5.0.0:
    resolution: {integrity: sha512-qYg9KP24dD5qka9J47d0aVky0N+b4fTU89LN9iDnjB5waksiC49rvMB0PrUJQGoTmH50XPiqOvAjDfaijGxYZw==}
    engines: {node: '>=8'}

  resolve-pkg-maps@1.0.0:
    resolution: {integrity: sha512-seS2Tj26TBVOC2NIc2rOe2y2ZO7efxITtLZcGSOnHHNOQ7CkiUBfw0Iw2ck6xkIhPwLhKNLS8BO+hEpngQlqzw==}

  resolve@1.22.10:
    resolution: {integrity: sha512-NPRy+/ncIMeDlTAsuqwKIiferiawhefFJtkNSW0qZJEqMEb+qBt/77B/jGeeek+F0uOeN05CDa6HXbbIgtVX4w==}
    engines: {node: '>= 0.4'}
    hasBin: true

  resolve@2.0.0-next.5:
    resolution: {integrity: sha512-U7WjGVG9sH8tvjW5SmGbQuui75FiyjAX72HX15DwBBwF9dNiQZRQAg9nnPhYy+TUnE0+VcrttuvNI8oSxZcocA==}
    hasBin: true

  restore-cursor@5.1.0:
    resolution: {integrity: sha512-oMA2dcrw6u0YfxJQXm342bFKX/E4sG9rbTzO9ptUcR/e8A33cHuvStiYOwH7fszkZlZ1z/ta9AAoPk2F4qIOHA==}
    engines: {node: '>=18'}

  reusify@1.1.0:
    resolution: {integrity: sha512-g6QUff04oZpHs0eG5p83rFLhHeV00ug/Yf9nZM6fLeUrPguBTkTQOdpAWWspMh55TZfVQDPaN3NQJfbVRAxdIw==}
    engines: {iojs: '>=1.0.0', node: '>=0.10.0'}

  rfdc@1.4.1:
    resolution: {integrity: sha512-q1b3N5QkRUWUl7iyylaaj3kOpIT0N2i9MqIEQXP73GVsN9cw3fdx8X63cEmWhJGi2PPCF23Ijp7ktmd39rawIA==}

  run-parallel@1.2.0:
    resolution: {integrity: sha512-5l4VyZR86LZ/lDxZTR6jqL8AFE2S0IFLMP26AbjsLVADxHdhB/c0GUsH+y39UfCi3dzz8OlQuPmnaJOMoDHQBA==}

  safe-array-concat@1.1.3:
    resolution: {integrity: sha512-AURm5f0jYEOydBj7VQlVvDrjeFgthDdEF5H1dP+6mNpoXOMo1quQqJ4wvJDyRZ9+pO3kGWoOdmV08cSv2aJV6Q==}
    engines: {node: '>=0.4'}

  safe-push-apply@1.0.0:
    resolution: {integrity: sha512-iKE9w/Z7xCzUMIZqdBsp6pEQvwuEebH4vdpjcDWnyzaI6yl6O9FHvVpmGelvEHNsoY6wGblkxR6Zty/h00WiSA==}
    engines: {node: '>= 0.4'}

  safe-regex-test@1.1.0:
    resolution: {integrity: sha512-x/+Cz4YrimQxQccJf5mKEbIa1NzeCRNI5Ecl/ekmlYaampdNLPalVyIcCZNNH3MvmqBugV5TMYZXv0ljslUlaw==}
    engines: {node: '>= 0.4'}

  scheduler@0.25.0:
    resolution: {integrity: sha512-xFVuu11jh+xcO7JOAGJNOXld8/TcEHK/4CituBUeUb5hqxJLj9YuemAEuvm9gQ/+pgXYfbQuqAkiYu+u7YEsNA==}

  semver@6.3.1:
    resolution: {integrity: sha512-BR7VvDCVHO+q2xBEWskxS6DJE1qRnb7DxzUrogb71CWoSficBxYsiAGd+Kl0mmq/MprG9yArRkyrQxTO6XjMzA==}
    hasBin: true

  semver@7.7.1:
    resolution: {integrity: sha512-hlq8tAfn0m/61p4BVRcPzIGr6LKiMwo4VM6dGi6pt4qcRkmNzTcWq6eCEjEh+qXjkMDvPlOFFSGwQjoEa6gyMA==}
    engines: {node: '>=10'}
    hasBin: true

  set-function-length@1.2.2:
    resolution: {integrity: sha512-pgRc4hJ4/sNjWCSS9AmnS40x3bNMDTknHgL5UaMBTMyJnU90EgWh1Rz+MC9eFu4BuN/UwZjKQuY/1v3rM7HMfg==}
    engines: {node: '>= 0.4'}

  set-function-name@2.0.2:
    resolution: {integrity: sha512-7PGFlmtwsEADb0WYyvCMa1t+yke6daIG4Wirafur5kcf+MhUnPms1UeR0CKQdTZD81yESwMHbtn+TR+dMviakQ==}
    engines: {node: '>= 0.4'}

  set-proto@1.0.0:
    resolution: {integrity: sha512-RJRdvCo6IAnPdsvP/7m6bsQqNnn1FCBX5ZNtFL98MmFF/4xAIJTIg1YbHW5DC2W5SKZanrC6i4HsJqlajw/dZw==}
    engines: {node: '>= 0.4'}

  sharp@0.33.5:
    resolution: {integrity: sha512-haPVm1EkS9pgvHrQ/F3Xy+hgcuMV0Wm9vfIBSiwZ05k+xgb0PkBQpGsAA/oWdDobNaZTH5ppvHtzCFbnSEwHVw==}
    engines: {node: ^18.17.0 || ^20.3.0 || >=21.0.0}

  shebang-command@2.0.0:
    resolution: {integrity: sha512-kHxr2zZpYtdmrN1qDjrrX/Z1rR1kG8Dx+gkpK1G4eXmvXswmcE1hTWBWYUzlraYw1/yZp6YuDY77YtvbN0dmDA==}
    engines: {node: '>=8'}

  shebang-regex@3.0.0:
    resolution: {integrity: sha512-7++dFhtcx3353uBaq8DDR4NuxBetBzC7ZQOhmTQInHEd6bSrXdiEyzCvG07Z44UYdLShWUyXt5M/yhz8ekcb1A==}
    engines: {node: '>=8'}

  side-channel-list@1.0.0:
    resolution: {integrity: sha512-FCLHtRD/gnpCiCHEiJLOwdmFP+wzCmDEkc9y7NsYxeF4u7Btsn1ZuwgwJGxImImHicJArLP4R0yX4c2KCrMrTA==}
    engines: {node: '>= 0.4'}

  side-channel-map@1.0.1:
    resolution: {integrity: sha512-VCjCNfgMsby3tTdo02nbjtM/ewra6jPHmpThenkTYh8pG9ucZ/1P8So4u4FGBek/BjpOVsDCMoLA/iuBKIFXRA==}
    engines: {node: '>= 0.4'}

  side-channel-weakmap@1.0.2:
    resolution: {integrity: sha512-WPS/HvHQTYnHisLo9McqBHOJk2FkHO/tlpvldyrnem4aeQp4hai3gythswg6p01oSoTl58rcpiFAjF2br2Ak2A==}
    engines: {node: '>= 0.4'}

  side-channel@1.1.0:
    resolution: {integrity: sha512-ZX99e6tRweoUXqR+VBrslhda51Nh5MTQwou5tnUDgbtyM0dBgmhEDtWGP/xbKn6hqfPRHujUNwz5fy/wbbhnpw==}
    engines: {node: '>= 0.4'}

  signal-exit@4.1.0:
    resolution: {integrity: sha512-bzyZ1e88w9O1iNJbKnOlvYTrWPDl46O1bG0D3XInv+9tkPrxrN8jUUTiFlDkkmKWgn1M6CfIA13SuGqOa9Korw==}
    engines: {node: '>=14'}

  simple-swizzle@0.2.2:
    resolution: {integrity: sha512-JA//kQgZtbuY83m+xT+tXJkmJncGMTFT+C+g2h2R9uxkYIrE2yy9sgmcLhCnw57/WSD+Eh3J97FPEDFnbXnDUg==}

  slice-ansi@5.0.0:
    resolution: {integrity: sha512-FC+lgizVPfie0kkhqUScwRu1O/lF6NOgJmlCgK+/LYxDCTk8sGelYaHDhFcDN+Sn3Cv+3VSa4Byeo+IMCzpMgQ==}
    engines: {node: '>=12'}

  slice-ansi@7.1.0:
    resolution: {integrity: sha512-bSiSngZ/jWeX93BqeIAbImyTbEihizcwNjFoRUIY/T1wWQsfsm2Vw1agPKylXvQTU7iASGdHhyqRlqQzfz+Htg==}
    engines: {node: '>=18'}

  sonner@2.0.1:
    resolution: {integrity: sha512-FRBphaehZ5tLdLcQ8g2WOIRE+Y7BCfWi5Zyd8bCvBjiW8TxxAyoWZIxS661Yz6TGPqFQ4VLzOF89WEYhfynSFQ==}
    peerDependencies:
      react: ^18.0.0 || ^19.0.0 || ^19.0.0-rc
      react-dom: ^18.0.0 || ^19.0.0 || ^19.0.0-rc

  source-map-js@1.2.1:
    resolution: {integrity: sha512-UXWMKhLOwVKb728IUtQPXxfYU+usdybtUrK/8uGE8CQMvrhOpwvzDBwj0QhSL7MQc7vIsISBG8VQ8+IDQxpfQA==}
    engines: {node: '>=0.10.0'}

  split2@4.2.0:
    resolution: {integrity: sha512-UcjcJOWknrNkF6PLX83qcHM6KHgVKNkV62Y8a5uYDVv9ydGQVwAHMKqHdJje1VTWpljG0WYpCDhrCdAOYH4TWg==}
    engines: {node: '>= 10.x'}

  stable-hash@0.0.4:
    resolution: {integrity: sha512-LjdcbuBeLcdETCrPn9i8AYAZ1eCtu4ECAWtP7UleOiZ9LzVxRzzUZEoZ8zB24nhkQnDWyET0I+3sWokSDS3E7g==}

  streamsearch@1.1.0:
    resolution: {integrity: sha512-Mcc5wHehp9aXz1ax6bZUyY5afg9u2rv5cqQI3mRrYkGC8rW2hM02jWuwjtL++LS5qinSyhj2QfLyNsuc+VsExg==}
    engines: {node: '>=10.0.0'}

  string-argv@0.3.2:
    resolution: {integrity: sha512-aqD2Q0144Z+/RqG52NeHEkZauTAUWJO8c6yTftGJKO3Tja5tUgIfmIl6kExvhtxSDP7fXB6DvzkfMpCd/F3G+Q==}
    engines: {node: '>=0.6.19'}

  string-width@4.2.3:
    resolution: {integrity: sha512-wKyQRQpjJ0sIp62ErSZdGsjMJWsap5oRNihHhu6G7JVO/9jIB6UyevL+tXuOqrng8j/cxKTWyWUwvSTriiZz/g==}
    engines: {node: '>=8'}

  string-width@7.2.0:
    resolution: {integrity: sha512-tsaTIkKW9b4N+AEj+SVA+WhJzV7/zMhcSu78mLKWSk7cXMOSHsBKFWUs0fWwq8QyK3MgJBQRX6Gbi4kYbdvGkQ==}
    engines: {node: '>=18'}

  string.prototype.includes@2.0.1:
    resolution: {integrity: sha512-o7+c9bW6zpAdJHTtujeePODAhkuicdAryFsfVKwA+wGw89wJ4GTY484WTucM9hLtDEOpOvI+aHnzqnC5lHp4Rg==}
    engines: {node: '>= 0.4'}

  string.prototype.matchall@4.0.12:
    resolution: {integrity: sha512-6CC9uyBL+/48dYizRf7H7VAYCMCNTBeM78x/VTUe9bFEaxBepPJDa1Ow99LqI/1yF7kuy7Q3cQsYMrcjGUcskA==}
    engines: {node: '>= 0.4'}

  string.prototype.repeat@1.0.0:
    resolution: {integrity: sha512-0u/TldDbKD8bFCQ/4f5+mNRrXwZ8hg2w7ZR8wa16e8z9XpePWl3eGEcUD0OXpEH/VJH/2G3gjUtR3ZOiBe2S/w==}

  string.prototype.trim@1.2.10:
    resolution: {integrity: sha512-Rs66F0P/1kedk5lyYyH9uBzuiI/kNRmwJAR9quK6VOtIpZ2G+hMZd+HQbbv25MgCA6gEffoMZYxlTod4WcdrKA==}
    engines: {node: '>= 0.4'}

  string.prototype.trimend@1.0.9:
    resolution: {integrity: sha512-G7Ok5C6E/j4SGfyLCloXTrngQIQU3PWtXGst3yM7Bea9FRURf1S42ZHlZZtsNque2FN2PoUhfZXYLNWwEr4dLQ==}
    engines: {node: '>= 0.4'}

  string.prototype.trimstart@1.0.8:
    resolution: {integrity: sha512-UXSH262CSZY1tfu3G3Secr6uGLCFVPMhIqHjlgCUtCCcgihYc/xKs9djMTMUOb2j1mVSeU8EU6NWc/iQKU6Gfg==}
    engines: {node: '>= 0.4'}

  strip-ansi@6.0.1:
    resolution: {integrity: sha512-Y38VPSHcqkFrCpFnQ9vuSXmquuv5oXOKpGeT6aGrr3o3Gc9AlVa6JBfUSOCnbxGGZF+/0ooI7KrPuUSztUdU5A==}
    engines: {node: '>=8'}

  strip-ansi@7.1.0:
    resolution: {integrity: sha512-iq6eVVI64nQQTRYq2KtEg2d2uU7LElhTJwsH4YzIHZshxlgZms/wIc4VoDQTlG/IvVIrBKG06CrZnp0qv7hkcQ==}
    engines: {node: '>=12'}

  strip-bom@3.0.0:
    resolution: {integrity: sha512-vavAMRXOgBVNF6nyEEmL3DBK19iRpDcoIwW+swQ+CbGiu7lju6t+JklA1MHweoWtadgt4ISVUsXLyDq34ddcwA==}
    engines: {node: '>=4'}

  strip-final-newline@3.0.0:
    resolution: {integrity: sha512-dOESqjYr96iWYylGObzd39EuNTa5VJxyvVAEm5Jnh7KGo75V43Hk1odPQkNDyXNmUR6k+gEiDVXnjB8HJ3crXw==}
    engines: {node: '>=12'}

  strip-json-comments@3.1.1:
    resolution: {integrity: sha512-6fPc+R4ihwqP6N/aIv2f1gMH8lOVtWQHoqC4yK6oSDVVocumAsfCqjkXnqiYMhmMwS/mEHLp7Vehlt3ql6lEig==}
    engines: {node: '>=8'}

  styled-jsx@5.1.6:
    resolution: {integrity: sha512-qSVyDTeMotdvQYoHWLNGwRFJHC+i+ZvdBRYosOFgC+Wg1vx4frN2/RG/NA7SYqqvKNLf39P2LSRA2pu6n0XYZA==}
    engines: {node: '>= 12.0.0'}
    peerDependencies:
      '@babel/core': '*'
      babel-plugin-macros: '*'
      react: '>= 16.8.0 || 17.x.x || ^18.0.0-0 || ^19.0.0-0'
    peerDependenciesMeta:
      '@babel/core':
        optional: true
      babel-plugin-macros:
        optional: true

  supports-color@7.2.0:
    resolution: {integrity: sha512-qpCAvRl9stuOHveKsn7HncJRvv501qIacKzQlO/+Lwxc9+0q2wLyv4Dfvt80/DPn2pqOBsJdDiogXGR9+OvwRw==}
    engines: {node: '>=8'}

  supports-color@9.4.0:
    resolution: {integrity: sha512-VL+lNrEoIXww1coLPOmiEmK/0sGigko5COxI09KzHc2VJXJsQ37UaQ+8quuxjDeA7+KnLGTWRyOXSLLR2Wb4jw==}
    engines: {node: '>=12'}

  supports-preserve-symlinks-flag@1.0.0:
    resolution: {integrity: sha512-ot0WnXS9fgdkgIcePe6RHNk1WA8+muPa6cSjeR3V8K27q9BB1rTE3R1p7Hv0z1ZyAc8s6Vvv8DIyWf681MAt0w==}
    engines: {node: '>= 0.4'}

  synckit@0.9.2:
    resolution: {integrity: sha512-vrozgXDQwYO72vHjUb/HnFbQx1exDjoKzqx23aXEg2a9VIg2TSFZ8FmeZpTjUCFMYw7mpX4BE2SFu8wI7asYsw==}
    engines: {node: ^14.18.0 || >=16.0.0}

  tailwind-merge@3.0.2:
    resolution: {integrity: sha512-l7z+OYZ7mu3DTqrL88RiKrKIqO3NcpEO8V/Od04bNpvk0kiIFndGEoqfuzvj4yuhRkHKjRkII2z+KS2HfPcSxw==}

  tailwindcss-animate@1.0.7:
    resolution: {integrity: sha512-bl6mpH3T7I3UFxuvDEXLxy/VuFxBk5bbzplh7tXI68mwMokNYd1t9qPBHlnyTwfa4JGC4zP516I1hYYtQ/vspA==}
    peerDependencies:
      tailwindcss: '>=3.0.0 || insiders'

  tailwindcss@4.0.11:
    resolution: {integrity: sha512-GZ6+tNwieqvpFLZfx2tkZpfOMAK7iumbOJOLmd6v8AcYuHbjUb+cmDRu6l+rFkIqarh5FfLbCSRJhegcVdoPng==}

  tapable@2.2.1:
    resolution: {integrity: sha512-GNzQvQTOIP6RyTfE2Qxb8ZVlNmw0n88vp1szwWRimP02mnTsx3Wtn5qRdqY9w2XduFNUgvOwhNnQsjwCp+kqaQ==}
    engines: {node: '>=6'}

  text-extensions@2.4.0:
    resolution: {integrity: sha512-te/NtwBwfiNRLf9Ijqx3T0nlqZiQ2XrrtBvu+cLL8ZRrGkO0NHTug8MYFKyoSrv/sHTaSKfilUkizV6XhxMJ3g==}
    engines: {node: '>=8'}

  through@2.3.8:
    resolution: {integrity: sha512-w89qg7PI8wAdvX60bMDP+bFoD5Dvhm9oLheFp5O4a2QF0cSBGsBX4qZmadPMvVqlLJBBci+WqGGOAPvcDeNSVg==}

  tinyexec@0.3.2:
    resolution: {integrity: sha512-KQQR9yN7R5+OSwaK0XQoj22pwHoTlgYqmUscPYoknOoWCWfj/5/ABTMRi69FrKU5ffPVh5QcFikpWJI/P1ocHA==}

  tinyglobby@0.2.12:
    resolution: {integrity: sha512-qkf4trmKSIiMTs/E63cxH+ojC2unam7rJ0WrauAzpT3ECNTxGRMlaXxVbfxMUC/w0LaYk6jQ4y/nGR9uBO3tww==}
    engines: {node: '>=12.0.0'}

  to-regex-range@5.0.1:
    resolution: {integrity: sha512-65P7iz6X5yEr1cwcgvQxbbIw7Uk3gOy5dIdtZ4rDveLqhrdJP+Li/Hx6tyK0NEb+2GCyneCMJiGqrADCSNk8sQ==}
    engines: {node: '>=8.0'}

  ts-api-utils@2.0.1:
    resolution: {integrity: sha512-dnlgjFSVetynI8nzgJ+qF62efpglpWRk8isUEWZGWlJYySCTD6aKvbUDu+zbPeDakk3bg5H4XpitHukgfL1m9w==}
    engines: {node: '>=18.12'}
    peerDependencies:
      typescript: '>=4.8.4'

  tsconfig-paths@3.15.0:
    resolution: {integrity: sha512-2Ac2RgzDe/cn48GvOe3M+o82pEFewD3UPbyoUHHdKasHwJKjds4fLXWf/Ux5kATBKN20oaFGu+jbElp1pos0mg==}

  tslib@2.8.1:
    resolution: {integrity: sha512-oJFu94HQb+KVduSUQL7wnpmqnfmLsOA/nAh6b6EH0wCEoK0/mPeXU6c3wKDV83MkOuHPRHtSXKKU99IBazS/2w==}

  type-check@0.4.0:
    resolution: {integrity: sha512-XleUoc9uwGXqjWwXaUTZAmzMcFZ5858QA2vvx1Ur5xIcixXIP+8LnFDgRplU30us6teqdlskFfu+ae4K79Ooew==}
    engines: {node: '>= 0.8.0'}

  type-fest@4.37.0:
    resolution: {integrity: sha512-S/5/0kFftkq27FPNye0XM1e2NsnoD/3FS+pBmbjmmtLT6I+i344KoOf7pvXreaFsDamWeaJX55nczA1m5PsBDg==}
    engines: {node: '>=16'}

  typed-array-buffer@1.0.3:
    resolution: {integrity: sha512-nAYYwfY3qnzX30IkA6AQZjVbtK6duGontcQm1WSG1MD94YLqK0515GNApXkoxKOWMusVssAHWLh9SeaoefYFGw==}
    engines: {node: '>= 0.4'}

  typed-array-byte-length@1.0.3:
    resolution: {integrity: sha512-BaXgOuIxz8n8pIq3e7Atg/7s+DpiYrxn4vdot3w9KbnBhcRQq6o3xemQdIfynqSeXeDrF32x+WvfzmOjPiY9lg==}
    engines: {node: '>= 0.4'}

  typed-array-byte-offset@1.0.4:
    resolution: {integrity: sha512-bTlAFB/FBYMcuX81gbL4OcpH5PmlFHqlCCpAl8AlEzMz5k53oNDvN8p1PNOWLEmI2x4orp3raOFB51tv9X+MFQ==}
    engines: {node: '>= 0.4'}

  typed-array-length@1.0.7:
    resolution: {integrity: sha512-3KS2b+kL7fsuk/eJZ7EQdnEmQoaho/r6KUef7hxvltNA5DR8NAUM+8wJMbJyZ4G9/7i3v5zPBIMN5aybAh2/Jg==}
    engines: {node: '>= 0.4'}

  typescript@5.8.2:
    resolution: {integrity: sha512-aJn6wq13/afZp/jT9QZmwEjDqqvSGp1VT5GVg+f/t6/oVyrgXM6BY1h9BRh/O5p3PlUPAe+WuiEZOmb/49RqoQ==}
    engines: {node: '>=14.17'}
    hasBin: true

  unbox-primitive@1.1.0:
    resolution: {integrity: sha512-nWJ91DjeOkej/TA8pXQ3myruKpKEYgqvpw9lz4OPHj/NWFNluYrjbz9j01CJ8yKQd2g4jFoOkINCTW2I5LEEyw==}
    engines: {node: '>= 0.4'}

  undici-types@6.19.8:
    resolution: {integrity: sha512-ve2KP6f/JnbPBFyobGHuerC9g1FYGn/F8n1LWTwNxCEzd6IfqTwUQcNXgEtmmQ6DlRrC1hrSrBnCZPokRrDHjw==}

  unicorn-magic@0.1.0:
    resolution: {integrity: sha512-lRfVq8fE8gz6QMBuDM6a+LO3IAzTi05H6gCVaUpir2E1Rwpo4ZUog45KpNXKC/Mn3Yb9UDuHumeFTo9iV/D9FQ==}
    engines: {node: '>=18'}

  uri-js-replace@1.0.1:
    resolution: {integrity: sha512-W+C9NWNLFOoBI2QWDp4UT9pv65r2w5Cx+3sTYFvtMdDBxkKt1syCqsUdSFAChbEe1uK5TfS04wt/nGwmaeIQ0g==}

  uri-js@4.4.1:
    resolution: {integrity: sha512-7rKUyy33Q1yc98pQ1DAmLtwX109F7TIfWlW1Ydo8Wl1ii1SeHieeh0HHfPeL2fMXK6z0s8ecKs9frCuLJvndBg==}

  use-callback-ref@1.3.3:
    resolution: {integrity: sha512-jQL3lRnocaFtu3V00JToYz/4QkNWswxijDaCVNZRiRTO3HQDLsdu1ZtmIUvV4yPp+rvWm5j0y0TG/S61cuijTg==}
    engines: {node: '>=10'}
    peerDependencies:
      '@types/react': '*'
      react: ^16.8.0 || ^17.0.0 || ^18.0.0 || ^19.0.0 || ^19.0.0-rc
    peerDependenciesMeta:
      '@types/react':
        optional: true

  use-sidecar@1.1.3:
    resolution: {integrity: sha512-Fedw0aZvkhynoPYlA5WXrMCAMm+nSWdZt6lzJQ7Ok8S6Q+VsHmHpRWndVRJ8Be0ZbkfPc5LRYH+5XrzXcEeLRQ==}
    engines: {node: '>=10'}
    peerDependencies:
      '@types/react': '*'
      react: ^16.8.0 || ^17.0.0 || ^18.0.0 || ^19.0.0 || ^19.0.0-rc
    peerDependenciesMeta:
      '@types/react':
        optional: true

  which-boxed-primitive@1.1.1:
    resolution: {integrity: sha512-TbX3mj8n0odCBFVlY8AxkqcHASw3L60jIuF8jFP78az3C2YhmGvqbHBpAjTRH2/xqYunrJ9g1jSyjCjpoWzIAA==}
    engines: {node: '>= 0.4'}

  which-builtin-type@1.2.1:
    resolution: {integrity: sha512-6iBczoX+kDQ7a3+YJBnh3T+KZRxM/iYNPXicqk66/Qfm1b93iu+yOImkg0zHbj5LNOcNv1TEADiZ0xa34B4q6Q==}
    engines: {node: '>= 0.4'}

  which-collection@1.0.2:
    resolution: {integrity: sha512-K4jVyjnBdgvc86Y6BkaLZEN933SwYOuBFkdmBu9ZfkcAbdVbpITnDmjvZ/aQjRXQrv5EPkTnD1s39GiiqbngCw==}
    engines: {node: '>= 0.4'}

  which-typed-array@1.1.18:
    resolution: {integrity: sha512-qEcY+KJYlWyLH9vNbsr6/5j59AXk5ni5aakf8ldzBvGde6Iz4sxZGkJyWSAueTG7QhOvNRYb1lDdFmL5Td0QKA==}
    engines: {node: '>= 0.4'}

  which@2.0.2:
    resolution: {integrity: sha512-BLI3Tl1TW3Pvl70l3yq3Y64i+awpwXqsGBYWkkqMtnbXgrMD+yj7rhW0kuEDxzJaYXGjEW5ogapKNMEKNMjibA==}
    engines: {node: '>= 8'}
    hasBin: true

  word-wrap@1.2.5:
    resolution: {integrity: sha512-BN22B5eaMMI9UMtjrGd5g5eCYPpCPDUy0FJXbYsaT5zYxjFOckS53SQDE3pWkVoWpHXVb3BrYcEN4Twa55B5cA==}
    engines: {node: '>=0.10.0'}

  wrap-ansi@7.0.0:
    resolution: {integrity: sha512-YVGIj2kamLSTxw6NsZjoBxfSwsn0ycdesmc4p+Q21c5zPuZ1pl+NfxVdxPtdHvmNVOQ6XSYG4AUtyt/Fi7D16Q==}
    engines: {node: '>=10'}

  wrap-ansi@9.0.0:
    resolution: {integrity: sha512-G8ura3S+3Z2G+mkgNRq8dqaFZAuxfsxpBB8OCTGRTCtp+l/v9nbFNmCUP1BZMts3G1142MsZfn6eeUKrr4PD1Q==}
    engines: {node: '>=18'}

  y18n@5.0.8:
    resolution: {integrity: sha512-0pfFzegeDWJHJIAmTLRP2DwHjdF5s7jo9tuztdQxAhINCdvS+3nGINqPd00AphqJR/0LhANUS6/+7SCb98YOfA==}
    engines: {node: '>=10'}

  yaml-ast-parser@0.0.43:
    resolution: {integrity: sha512-2PTINUwsRqSd+s8XxKaJWQlUuEMHJQyEuh2edBbW8KNJz0SJPwUSD2zRWqezFEdN7IzAgeuYHFUCF7o8zRdZ0A==}

  yaml@2.7.0:
    resolution: {integrity: sha512-+hSoy/QHluxmC9kCIJyL/uyFmLmc+e5CFR5Wa+bpIhIj85LVb9ZH2nVnqrHoSvKogwODv0ClqZkmiSSaIH5LTA==}
    engines: {node: '>= 14'}
    hasBin: true

  yargs-parser@21.1.1:
    resolution: {integrity: sha512-tVpsJW7DdjecAiFpbIB1e3qxIQsE6NoPc5/eTdrbbIC4h0LVsWhnoa3g+m2HclBIujHzsxZ4VJVA+GUuc2/LBw==}
    engines: {node: '>=12'}

  yargs@17.7.2:
    resolution: {integrity: sha512-7dSzzRQ++CKnNI/krKnYRV7JKKPUXMEh61soaHKg9mrWEhzFWhFnxPxGl+69cD1Ou63C13NUPCnmIcrvqCuM6w==}
    engines: {node: '>=12'}

  yocto-queue@0.1.0:
    resolution: {integrity: sha512-rVksvsnNCdJ/ohGc6xgPwyN8eheCxsiLM8mxuE/t/mOVqJewPuO1miLpTHQiRgTKCLexL4MeAFVagts7HmNZ2Q==}
    engines: {node: '>=10'}

  yocto-queue@1.2.0:
    resolution: {integrity: sha512-KHBC7z61OJeaMGnF3wqNZj+GGNXOyypZviiKpQeiHirG5Ib1ImwcLBH70rbMSkKfSmUNBsdf2PwaEJtKvgmkNw==}
    engines: {node: '>=12.20'}

  zod@3.24.2:
    resolution: {integrity: sha512-lY7CDW43ECgW9u1TcT3IoXHflywfVqDYze4waEz812jR/bZ8FHDsl7pFQoSZTz5N+2NqRXs8GBwnAwo3ZNxqhQ==}

  zustand@5.0.3:
    resolution: {integrity: sha512-14fwWQtU3pH4dE0dOpdMiWjddcH+QzKIgk1cl8epwSE7yag43k/AD/m4L6+K7DytAOr9gGBe3/EXj9g7cdostg==}
    engines: {node: '>=12.20.0'}
    peerDependencies:
      '@types/react': '>=18.0.0'
      immer: '>=9.0.6'
      react: '>=18.0.0'
      use-sync-external-store: '>=1.2.0'
    peerDependenciesMeta:
      '@types/react':
        optional: true
      immer:
        optional: true
      react:
        optional: true
      use-sync-external-store:
        optional: true

snapshots:

  '@alloc/quick-lru@5.2.0': {}

  '@babel/code-frame@7.26.2':
    dependencies:
      '@babel/helper-validator-identifier': 7.25.9
      js-tokens: 4.0.0
      picocolors: 1.1.1

  '@babel/generator@7.26.9':
    dependencies:
      '@babel/parser': 7.26.9
      '@babel/types': 7.26.9
      '@jridgewell/gen-mapping': 0.3.8
      '@jridgewell/trace-mapping': 0.3.25
      jsesc: 3.1.0

  '@babel/helper-string-parser@7.25.9': {}

  '@babel/helper-validator-identifier@7.25.9': {}

  '@babel/parser@7.26.9':
    dependencies:
      '@babel/types': 7.26.9

  '@babel/runtime@7.26.9':
    dependencies:
      regenerator-runtime: 0.14.1

  '@babel/template@7.26.9':
    dependencies:
      '@babel/code-frame': 7.26.2
      '@babel/parser': 7.26.9
      '@babel/types': 7.26.9

  '@babel/traverse@7.26.9':
    dependencies:
      '@babel/code-frame': 7.26.2
      '@babel/generator': 7.26.9
      '@babel/parser': 7.26.9
      '@babel/template': 7.26.9
      '@babel/types': 7.26.9
      debug: 4.4.0(supports-color@9.4.0)
      globals: 11.12.0
    transitivePeerDependencies:
      - supports-color

  '@babel/types@7.26.9':
    dependencies:
      '@babel/helper-string-parser': 7.25.9
      '@babel/helper-validator-identifier': 7.25.9

  '@commitlint/cli@19.7.1(@types/node@20.17.23)(typescript@5.8.2)':
    dependencies:
      '@commitlint/format': 19.5.0
      '@commitlint/lint': 19.7.1
      '@commitlint/load': 19.6.1(@types/node@20.17.23)(typescript@5.8.2)
      '@commitlint/read': 19.5.0
      '@commitlint/types': 19.5.0
      tinyexec: 0.3.2
      yargs: 17.7.2
    transitivePeerDependencies:
      - '@types/node'
      - typescript

  '@commitlint/config-conventional@19.7.1':
    dependencies:
      '@commitlint/types': 19.5.0
      conventional-changelog-conventionalcommits: 7.0.2

  '@commitlint/config-validator@19.5.0':
    dependencies:
      '@commitlint/types': 19.5.0
      ajv: 8.17.1

  '@commitlint/ensure@19.5.0':
    dependencies:
      '@commitlint/types': 19.5.0
      lodash.camelcase: 4.3.0
      lodash.kebabcase: 4.1.1
      lodash.snakecase: 4.1.1
      lodash.startcase: 4.4.0
      lodash.upperfirst: 4.3.1

  '@commitlint/execute-rule@19.5.0': {}

  '@commitlint/format@19.5.0':
    dependencies:
      '@commitlint/types': 19.5.0
      chalk: 5.4.1

  '@commitlint/is-ignored@19.7.1':
    dependencies:
      '@commitlint/types': 19.5.0
      semver: 7.7.1

  '@commitlint/lint@19.7.1':
    dependencies:
      '@commitlint/is-ignored': 19.7.1
      '@commitlint/parse': 19.5.0
      '@commitlint/rules': 19.6.0
      '@commitlint/types': 19.5.0

  '@commitlint/load@19.6.1(@types/node@20.17.23)(typescript@5.8.2)':
    dependencies:
      '@commitlint/config-validator': 19.5.0
      '@commitlint/execute-rule': 19.5.0
      '@commitlint/resolve-extends': 19.5.0
      '@commitlint/types': 19.5.0
      chalk: 5.4.1
      cosmiconfig: 9.0.0(typescript@5.8.2)
      cosmiconfig-typescript-loader: 6.1.0(@types/node@20.17.23)(cosmiconfig@9.0.0(typescript@5.8.2))(typescript@5.8.2)
      lodash.isplainobject: 4.0.6
      lodash.merge: 4.6.2
      lodash.uniq: 4.5.0
    transitivePeerDependencies:
      - '@types/node'
      - typescript

  '@commitlint/message@19.5.0': {}

  '@commitlint/parse@19.5.0':
    dependencies:
      '@commitlint/types': 19.5.0
      conventional-changelog-angular: 7.0.0
      conventional-commits-parser: 5.0.0

  '@commitlint/read@19.5.0':
    dependencies:
      '@commitlint/top-level': 19.5.0
      '@commitlint/types': 19.5.0
      git-raw-commits: 4.0.0
      minimist: 1.2.8
      tinyexec: 0.3.2

  '@commitlint/resolve-extends@19.5.0':
    dependencies:
      '@commitlint/config-validator': 19.5.0
      '@commitlint/types': 19.5.0
      global-directory: 4.0.1
      import-meta-resolve: 4.1.0
      lodash.mergewith: 4.6.2
      resolve-from: 5.0.0

  '@commitlint/rules@19.6.0':
    dependencies:
      '@commitlint/ensure': 19.5.0
      '@commitlint/message': 19.5.0
      '@commitlint/to-lines': 19.5.0
      '@commitlint/types': 19.5.0

  '@commitlint/to-lines@19.5.0': {}

  '@commitlint/top-level@19.5.0':
    dependencies:
      find-up: 7.0.0

  '@commitlint/types@19.5.0':
    dependencies:
      '@types/conventional-commits-parser': 5.0.1
      chalk: 5.4.1

  '@emnapi/runtime@1.3.1':
    dependencies:
      tslib: 2.8.1
    optional: true

  '@eslint-community/eslint-utils@4.4.1(eslint@9.18.0(jiti@2.4.2))':
    dependencies:
      eslint: 9.18.0(jiti@2.4.2)
      eslint-visitor-keys: 3.4.3

  '@eslint-community/regexpp@4.12.1': {}

  '@eslint/config-array@0.19.2':
    dependencies:
      '@eslint/object-schema': 2.1.6
      debug: 4.4.0(supports-color@9.4.0)
      minimatch: 3.1.2
    transitivePeerDependencies:
      - supports-color

  '@eslint/core@0.10.0':
    dependencies:
      '@types/json-schema': 7.0.15

  '@eslint/core@0.12.0':
    dependencies:
      '@types/json-schema': 7.0.15

  '@eslint/eslintrc@3.2.0':
    dependencies:
      ajv: 6.12.6
      debug: 4.4.0(supports-color@9.4.0)
      espree: 10.3.0
      globals: 14.0.0
      ignore: 5.3.2
      import-fresh: 3.3.1
      js-yaml: 4.1.0
      minimatch: 3.1.2
      strip-json-comments: 3.1.1
    transitivePeerDependencies:
      - supports-color

  '@eslint/js@9.18.0': {}

  '@eslint/object-schema@2.1.6': {}

  '@eslint/plugin-kit@0.2.7':
    dependencies:
      '@eslint/core': 0.12.0
      levn: 0.4.1

  '@floating-ui/core@1.6.9':
    dependencies:
      '@floating-ui/utils': 0.2.9

  '@floating-ui/dom@1.6.13':
    dependencies:
      '@floating-ui/core': 1.6.9
      '@floating-ui/utils': 0.2.9

  '@floating-ui/react-dom@2.1.2(react-dom@19.0.0(react@19.0.0))(react@19.0.0)':
    dependencies:
      '@floating-ui/dom': 1.6.13
      react: 19.0.0
      react-dom: 19.0.0(react@19.0.0)

  '@floating-ui/utils@0.2.9': {}

  '@hookform/resolvers@4.1.3(react-hook-form@7.54.2(react@19.0.0))':
    dependencies:
      '@standard-schema/utils': 0.3.0
      react-hook-form: 7.54.2(react@19.0.0)

  '@humanfs/core@0.19.1': {}

  '@humanfs/node@0.16.6':
    dependencies:
      '@humanfs/core': 0.19.1
      '@humanwhocodes/retry': 0.3.1

  '@humanwhocodes/module-importer@1.0.1': {}

  '@humanwhocodes/retry@0.3.1': {}

  '@humanwhocodes/retry@0.4.2': {}

  '@ianvs/prettier-plugin-sort-imports@4.4.0(prettier@3.4.2)':
    dependencies:
      '@babel/generator': 7.26.9
      '@babel/parser': 7.26.9
      '@babel/traverse': 7.26.9
      '@babel/types': 7.26.9
      prettier: 3.4.2
      semver: 7.7.1
    transitivePeerDependencies:
      - supports-color

  '@img/sharp-darwin-arm64@0.33.5':
    optionalDependencies:
      '@img/sharp-libvips-darwin-arm64': 1.0.4
    optional: true

  '@img/sharp-darwin-x64@0.33.5':
    optionalDependencies:
      '@img/sharp-libvips-darwin-x64': 1.0.4
    optional: true

  '@img/sharp-libvips-darwin-arm64@1.0.4':
    optional: true

  '@img/sharp-libvips-darwin-x64@1.0.4':
    optional: true

  '@img/sharp-libvips-linux-arm64@1.0.4':
    optional: true

  '@img/sharp-libvips-linux-arm@1.0.5':
    optional: true

  '@img/sharp-libvips-linux-s390x@1.0.4':
    optional: true

  '@img/sharp-libvips-linux-x64@1.0.4':
    optional: true

  '@img/sharp-libvips-linuxmusl-arm64@1.0.4':
    optional: true

  '@img/sharp-libvips-linuxmusl-x64@1.0.4':
    optional: true

  '@img/sharp-linux-arm64@0.33.5':
    optionalDependencies:
      '@img/sharp-libvips-linux-arm64': 1.0.4
    optional: true

  '@img/sharp-linux-arm@0.33.5':
    optionalDependencies:
      '@img/sharp-libvips-linux-arm': 1.0.5
    optional: true

  '@img/sharp-linux-s390x@0.33.5':
    optionalDependencies:
      '@img/sharp-libvips-linux-s390x': 1.0.4
    optional: true

  '@img/sharp-linux-x64@0.33.5':
    optionalDependencies:
      '@img/sharp-libvips-linux-x64': 1.0.4
    optional: true

  '@img/sharp-linuxmusl-arm64@0.33.5':
    optionalDependencies:
      '@img/sharp-libvips-linuxmusl-arm64': 1.0.4
    optional: true

  '@img/sharp-linuxmusl-x64@0.33.5':
    optionalDependencies:
      '@img/sharp-libvips-linuxmusl-x64': 1.0.4
    optional: true

  '@img/sharp-wasm32@0.33.5':
    dependencies:
      '@emnapi/runtime': 1.3.1
    optional: true

  '@img/sharp-win32-ia32@0.33.5':
    optional: true

  '@img/sharp-win32-x64@0.33.5':
    optional: true

  '@jridgewell/gen-mapping@0.3.8':
    dependencies:
      '@jridgewell/set-array': 1.2.1
      '@jridgewell/sourcemap-codec': 1.5.0
      '@jridgewell/trace-mapping': 0.3.25

  '@jridgewell/resolve-uri@3.1.2': {}

  '@jridgewell/set-array@1.2.1': {}

  '@jridgewell/sourcemap-codec@1.5.0': {}

  '@jridgewell/trace-mapping@0.3.25':
    dependencies:
      '@jridgewell/resolve-uri': 3.1.2
      '@jridgewell/sourcemap-codec': 1.5.0

  '@next/env@15.2.1': {}

  '@next/eslint-plugin-next@15.1.4':
    dependencies:
      fast-glob: 3.3.1

  '@next/swc-darwin-arm64@15.2.1':
    optional: true

  '@next/swc-darwin-x64@15.2.1':
    optional: true

  '@next/swc-linux-arm64-gnu@15.2.1':
    optional: true

  '@next/swc-linux-arm64-musl@15.2.1':
    optional: true

  '@next/swc-linux-x64-gnu@15.2.1':
    optional: true

  '@next/swc-linux-x64-musl@15.2.1':
    optional: true

  '@next/swc-win32-arm64-msvc@15.2.1':
    optional: true

  '@next/swc-win32-x64-msvc@15.2.1':
    optional: true

  '@nodelib/fs.scandir@2.1.5':
    dependencies:
      '@nodelib/fs.stat': 2.0.5
      run-parallel: 1.2.0

  '@nodelib/fs.stat@2.0.5': {}

  '@nodelib/fs.walk@1.2.8':
    dependencies:
      '@nodelib/fs.scandir': 2.1.5
      fastq: 1.19.1

  '@nolyfill/is-core-module@1.0.39': {}

  '@pkgr/core@0.1.1': {}

  '@radix-ui/number@1.1.0': {}

  '@radix-ui/primitive@1.0.1':
    dependencies:
      '@babel/runtime': 7.26.9

  '@radix-ui/primitive@1.1.1': {}

  '@radix-ui/react-alert-dialog@1.1.6(@types/react-dom@19.0.4(@types/react@19.0.10))(@types/react@19.0.10)(react-dom@19.0.0(react@19.0.0))(react@19.0.0)':
    dependencies:
      '@radix-ui/primitive': 1.1.1
      '@radix-ui/react-compose-refs': 1.1.1(@types/react@19.0.10)(react@19.0.0)
      '@radix-ui/react-context': 1.1.1(@types/react@19.0.10)(react@19.0.0)
      '@radix-ui/react-dialog': 1.1.6(@types/react-dom@19.0.4(@types/react@19.0.10))(@types/react@19.0.10)(react-dom@19.0.0(react@19.0.0))(react@19.0.0)
      '@radix-ui/react-primitive': 2.0.2(@types/react-dom@19.0.4(@types/react@19.0.10))(@types/react@19.0.10)(react-dom@19.0.0(react@19.0.0))(react@19.0.0)
      '@radix-ui/react-slot': 1.1.2(@types/react@19.0.10)(react@19.0.0)
      react: 19.0.0
      react-dom: 19.0.0(react@19.0.0)
    optionalDependencies:
      '@types/react': 19.0.10
      '@types/react-dom': 19.0.4(@types/react@19.0.10)

  '@radix-ui/react-arrow@1.1.2(@types/react-dom@19.0.4(@types/react@19.0.10))(@types/react@19.0.10)(react-dom@19.0.0(react@19.0.0))(react@19.0.0)':
    dependencies:
      '@radix-ui/react-primitive': 2.0.2(@types/react-dom@19.0.4(@types/react@19.0.10))(@types/react@19.0.10)(react-dom@19.0.0(react@19.0.0))(react@19.0.0)
      react: 19.0.0
      react-dom: 19.0.0(react@19.0.0)
    optionalDependencies:
      '@types/react': 19.0.10
      '@types/react-dom': 19.0.4(@types/react@19.0.10)

  '@radix-ui/react-avatar@1.1.3(@types/react-dom@19.0.4(@types/react@19.0.10))(@types/react@19.0.10)(react-dom@19.0.0(react@19.0.0))(react@19.0.0)':
    dependencies:
      '@radix-ui/react-context': 1.1.1(@types/react@19.0.10)(react@19.0.0)
      '@radix-ui/react-primitive': 2.0.2(@types/react-dom@19.0.4(@types/react@19.0.10))(@types/react@19.0.10)(react-dom@19.0.0(react@19.0.0))(react@19.0.0)
      '@radix-ui/react-use-callback-ref': 1.1.0(@types/react@19.0.10)(react@19.0.0)
      '@radix-ui/react-use-layout-effect': 1.1.0(@types/react@19.0.10)(react@19.0.0)
      react: 19.0.0
      react-dom: 19.0.0(react@19.0.0)
    optionalDependencies:
      '@types/react': 19.0.10
      '@types/react-dom': 19.0.4(@types/react@19.0.10)

  '@radix-ui/react-checkbox@1.1.4(@types/react-dom@19.0.4(@types/react@19.0.10))(@types/react@19.0.10)(react-dom@19.0.0(react@19.0.0))(react@19.0.0)':
    dependencies:
      '@radix-ui/primitive': 1.1.1
      '@radix-ui/react-compose-refs': 1.1.1(@types/react@19.0.10)(react@19.0.0)
      '@radix-ui/react-context': 1.1.1(@types/react@19.0.10)(react@19.0.0)
      '@radix-ui/react-presence': 1.1.2(@types/react-dom@19.0.4(@types/react@19.0.10))(@types/react@19.0.10)(react-dom@19.0.0(react@19.0.0))(react@19.0.0)
      '@radix-ui/react-primitive': 2.0.2(@types/react-dom@19.0.4(@types/react@19.0.10))(@types/react@19.0.10)(react-dom@19.0.0(react@19.0.0))(react@19.0.0)
      '@radix-ui/react-use-controllable-state': 1.1.0(@types/react@19.0.10)(react@19.0.0)
      '@radix-ui/react-use-previous': 1.1.0(@types/react@19.0.10)(react@19.0.0)
      '@radix-ui/react-use-size': 1.1.0(@types/react@19.0.10)(react@19.0.0)
      react: 19.0.0
      react-dom: 19.0.0(react@19.0.0)
    optionalDependencies:
      '@types/react': 19.0.10
      '@types/react-dom': 19.0.4(@types/react@19.0.10)

  '@radix-ui/react-collapsible@1.1.3(@types/react-dom@19.0.4(@types/react@19.0.10))(@types/react@19.0.10)(react-dom@19.0.0(react@19.0.0))(react@19.0.0)':
    dependencies:
      '@radix-ui/primitive': 1.1.1
      '@radix-ui/react-compose-refs': 1.1.1(@types/react@19.0.10)(react@19.0.0)
      '@radix-ui/react-context': 1.1.1(@types/react@19.0.10)(react@19.0.0)
      '@radix-ui/react-id': 1.1.0(@types/react@19.0.10)(react@19.0.0)
      '@radix-ui/react-presence': 1.1.2(@types/react-dom@19.0.4(@types/react@19.0.10))(@types/react@19.0.10)(react-dom@19.0.0(react@19.0.0))(react@19.0.0)
      '@radix-ui/react-primitive': 2.0.2(@types/react-dom@19.0.4(@types/react@19.0.10))(@types/react@19.0.10)(react-dom@19.0.0(react@19.0.0))(react@19.0.0)
      '@radix-ui/react-use-controllable-state': 1.1.0(@types/react@19.0.10)(react@19.0.0)
      '@radix-ui/react-use-layout-effect': 1.1.0(@types/react@19.0.10)(react@19.0.0)
      react: 19.0.0
      react-dom: 19.0.0(react@19.0.0)
    optionalDependencies:
      '@types/react': 19.0.10
      '@types/react-dom': 19.0.4(@types/react@19.0.10)

  '@radix-ui/react-collection@1.1.2(@types/react-dom@19.0.4(@types/react@19.0.10))(@types/react@19.0.10)(react-dom@19.0.0(react@19.0.0))(react@19.0.0)':
    dependencies:
      '@radix-ui/react-compose-refs': 1.1.1(@types/react@19.0.10)(react@19.0.0)
      '@radix-ui/react-context': 1.1.1(@types/react@19.0.10)(react@19.0.0)
      '@radix-ui/react-primitive': 2.0.2(@types/react-dom@19.0.4(@types/react@19.0.10))(@types/react@19.0.10)(react-dom@19.0.0(react@19.0.0))(react@19.0.0)
      '@radix-ui/react-slot': 1.1.2(@types/react@19.0.10)(react@19.0.0)
      react: 19.0.0
      react-dom: 19.0.0(react@19.0.0)
    optionalDependencies:
      '@types/react': 19.0.10
      '@types/react-dom': 19.0.4(@types/react@19.0.10)

  '@radix-ui/react-compose-refs@1.0.1(@types/react@19.0.10)(react@19.0.0)':
    dependencies:
      '@babel/runtime': 7.26.9
      react: 19.0.0
    optionalDependencies:
      '@types/react': 19.0.10

  '@radix-ui/react-compose-refs@1.1.1(@types/react@19.0.10)(react@19.0.0)':
    dependencies:
      react: 19.0.0
    optionalDependencies:
      '@types/react': 19.0.10

  '@radix-ui/react-context@1.0.1(@types/react@19.0.10)(react@19.0.0)':
    dependencies:
      '@babel/runtime': 7.26.9
      react: 19.0.0
    optionalDependencies:
      '@types/react': 19.0.10

  '@radix-ui/react-context@1.1.1(@types/react@19.0.10)(react@19.0.0)':
    dependencies:
      react: 19.0.0
    optionalDependencies:
      '@types/react': 19.0.10

  '@radix-ui/react-dialog@1.0.5(@types/react-dom@19.0.4(@types/react@19.0.10))(@types/react@19.0.10)(react-dom@19.0.0(react@19.0.0))(react@19.0.0)':
    dependencies:
      '@babel/runtime': 7.26.9
      '@radix-ui/primitive': 1.0.1
      '@radix-ui/react-compose-refs': 1.0.1(@types/react@19.0.10)(react@19.0.0)
      '@radix-ui/react-context': 1.0.1(@types/react@19.0.10)(react@19.0.0)
      '@radix-ui/react-dismissable-layer': 1.0.5(@types/react-dom@19.0.4(@types/react@19.0.10))(@types/react@19.0.10)(react-dom@19.0.0(react@19.0.0))(react@19.0.0)
      '@radix-ui/react-focus-guards': 1.0.1(@types/react@19.0.10)(react@19.0.0)
      '@radix-ui/react-focus-scope': 1.0.4(@types/react-dom@19.0.4(@types/react@19.0.10))(@types/react@19.0.10)(react-dom@19.0.0(react@19.0.0))(react@19.0.0)
      '@radix-ui/react-id': 1.0.1(@types/react@19.0.10)(react@19.0.0)
      '@radix-ui/react-portal': 1.0.4(@types/react-dom@19.0.4(@types/react@19.0.10))(@types/react@19.0.10)(react-dom@19.0.0(react@19.0.0))(react@19.0.0)
      '@radix-ui/react-presence': 1.0.1(@types/react-dom@19.0.4(@types/react@19.0.10))(@types/react@19.0.10)(react-dom@19.0.0(react@19.0.0))(react@19.0.0)
      '@radix-ui/react-primitive': 1.0.3(@types/react-dom@19.0.4(@types/react@19.0.10))(@types/react@19.0.10)(react-dom@19.0.0(react@19.0.0))(react@19.0.0)
      '@radix-ui/react-slot': 1.0.2(@types/react@19.0.10)(react@19.0.0)
      '@radix-ui/react-use-controllable-state': 1.0.1(@types/react@19.0.10)(react@19.0.0)
      aria-hidden: 1.2.4
      react: 19.0.0
      react-dom: 19.0.0(react@19.0.0)
      react-remove-scroll: 2.5.5(@types/react@19.0.10)(react@19.0.0)
    optionalDependencies:
      '@types/react': 19.0.10
      '@types/react-dom': 19.0.4(@types/react@19.0.10)

  '@radix-ui/react-dialog@1.1.6(@types/react-dom@19.0.4(@types/react@19.0.10))(@types/react@19.0.10)(react-dom@19.0.0(react@19.0.0))(react@19.0.0)':
    dependencies:
      '@radix-ui/primitive': 1.1.1
      '@radix-ui/react-compose-refs': 1.1.1(@types/react@19.0.10)(react@19.0.0)
      '@radix-ui/react-context': 1.1.1(@types/react@19.0.10)(react@19.0.0)
      '@radix-ui/react-dismissable-layer': 1.1.5(@types/react-dom@19.0.4(@types/react@19.0.10))(@types/react@19.0.10)(react-dom@19.0.0(react@19.0.0))(react@19.0.0)
      '@radix-ui/react-focus-guards': 1.1.1(@types/react@19.0.10)(react@19.0.0)
      '@radix-ui/react-focus-scope': 1.1.2(@types/react-dom@19.0.4(@types/react@19.0.10))(@types/react@19.0.10)(react-dom@19.0.0(react@19.0.0))(react@19.0.0)
      '@radix-ui/react-id': 1.1.0(@types/react@19.0.10)(react@19.0.0)
      '@radix-ui/react-portal': 1.1.4(@types/react-dom@19.0.4(@types/react@19.0.10))(@types/react@19.0.10)(react-dom@19.0.0(react@19.0.0))(react@19.0.0)
      '@radix-ui/react-presence': 1.1.2(@types/react-dom@19.0.4(@types/react@19.0.10))(@types/react@19.0.10)(react-dom@19.0.0(react@19.0.0))(react@19.0.0)
      '@radix-ui/react-primitive': 2.0.2(@types/react-dom@19.0.4(@types/react@19.0.10))(@types/react@19.0.10)(react-dom@19.0.0(react@19.0.0))(react@19.0.0)
      '@radix-ui/react-slot': 1.1.2(@types/react@19.0.10)(react@19.0.0)
      '@radix-ui/react-use-controllable-state': 1.1.0(@types/react@19.0.10)(react@19.0.0)
      aria-hidden: 1.2.4
      react: 19.0.0
      react-dom: 19.0.0(react@19.0.0)
      react-remove-scroll: 2.6.3(@types/react@19.0.10)(react@19.0.0)
    optionalDependencies:
      '@types/react': 19.0.10
      '@types/react-dom': 19.0.4(@types/react@19.0.10)

  '@radix-ui/react-direction@1.1.0(@types/react@19.0.10)(react@19.0.0)':
    dependencies:
      react: 19.0.0
    optionalDependencies:
      '@types/react': 19.0.10

  '@radix-ui/react-dismissable-layer@1.0.5(@types/react-dom@19.0.4(@types/react@19.0.10))(@types/react@19.0.10)(react-dom@19.0.0(react@19.0.0))(react@19.0.0)':
    dependencies:
      '@babel/runtime': 7.26.9
      '@radix-ui/primitive': 1.0.1
      '@radix-ui/react-compose-refs': 1.0.1(@types/react@19.0.10)(react@19.0.0)
      '@radix-ui/react-primitive': 1.0.3(@types/react-dom@19.0.4(@types/react@19.0.10))(@types/react@19.0.10)(react-dom@19.0.0(react@19.0.0))(react@19.0.0)
      '@radix-ui/react-use-callback-ref': 1.0.1(@types/react@19.0.10)(react@19.0.0)
      '@radix-ui/react-use-escape-keydown': 1.0.3(@types/react@19.0.10)(react@19.0.0)
      react: 19.0.0
      react-dom: 19.0.0(react@19.0.0)
    optionalDependencies:
      '@types/react': 19.0.10
      '@types/react-dom': 19.0.4(@types/react@19.0.10)

  '@radix-ui/react-dismissable-layer@1.1.5(@types/react-dom@19.0.4(@types/react@19.0.10))(@types/react@19.0.10)(react-dom@19.0.0(react@19.0.0))(react@19.0.0)':
    dependencies:
      '@radix-ui/primitive': 1.1.1
      '@radix-ui/react-compose-refs': 1.1.1(@types/react@19.0.10)(react@19.0.0)
      '@radix-ui/react-primitive': 2.0.2(@types/react-dom@19.0.4(@types/react@19.0.10))(@types/react@19.0.10)(react-dom@19.0.0(react@19.0.0))(react@19.0.0)
      '@radix-ui/react-use-callback-ref': 1.1.0(@types/react@19.0.10)(react@19.0.0)
      '@radix-ui/react-use-escape-keydown': 1.1.0(@types/react@19.0.10)(react@19.0.0)
      react: 19.0.0
      react-dom: 19.0.0(react@19.0.0)
    optionalDependencies:
      '@types/react': 19.0.10
      '@types/react-dom': 19.0.4(@types/react@19.0.10)

  '@radix-ui/react-dropdown-menu@2.1.6(@types/react-dom@19.0.4(@types/react@19.0.10))(@types/react@19.0.10)(react-dom@19.0.0(react@19.0.0))(react@19.0.0)':
    dependencies:
      '@radix-ui/primitive': 1.1.1
      '@radix-ui/react-compose-refs': 1.1.1(@types/react@19.0.10)(react@19.0.0)
      '@radix-ui/react-context': 1.1.1(@types/react@19.0.10)(react@19.0.0)
      '@radix-ui/react-id': 1.1.0(@types/react@19.0.10)(react@19.0.0)
      '@radix-ui/react-menu': 2.1.6(@types/react-dom@19.0.4(@types/react@19.0.10))(@types/react@19.0.10)(react-dom@19.0.0(react@19.0.0))(react@19.0.0)
      '@radix-ui/react-primitive': 2.0.2(@types/react-dom@19.0.4(@types/react@19.0.10))(@types/react@19.0.10)(react-dom@19.0.0(react@19.0.0))(react@19.0.0)
      '@radix-ui/react-use-controllable-state': 1.1.0(@types/react@19.0.10)(react@19.0.0)
      react: 19.0.0
      react-dom: 19.0.0(react@19.0.0)
    optionalDependencies:
      '@types/react': 19.0.10
      '@types/react-dom': 19.0.4(@types/react@19.0.10)

  '@radix-ui/react-focus-guards@1.0.1(@types/react@19.0.10)(react@19.0.0)':
    dependencies:
      '@babel/runtime': 7.26.9
      react: 19.0.0
    optionalDependencies:
      '@types/react': 19.0.10

  '@radix-ui/react-focus-guards@1.1.1(@types/react@19.0.10)(react@19.0.0)':
    dependencies:
      react: 19.0.0
    optionalDependencies:
      '@types/react': 19.0.10

  '@radix-ui/react-focus-scope@1.0.4(@types/react-dom@19.0.4(@types/react@19.0.10))(@types/react@19.0.10)(react-dom@19.0.0(react@19.0.0))(react@19.0.0)':
    dependencies:
      '@babel/runtime': 7.26.9
      '@radix-ui/react-compose-refs': 1.0.1(@types/react@19.0.10)(react@19.0.0)
      '@radix-ui/react-primitive': 1.0.3(@types/react-dom@19.0.4(@types/react@19.0.10))(@types/react@19.0.10)(react-dom@19.0.0(react@19.0.0))(react@19.0.0)
      '@radix-ui/react-use-callback-ref': 1.0.1(@types/react@19.0.10)(react@19.0.0)
      react: 19.0.0
      react-dom: 19.0.0(react@19.0.0)
    optionalDependencies:
      '@types/react': 19.0.10
      '@types/react-dom': 19.0.4(@types/react@19.0.10)

  '@radix-ui/react-focus-scope@1.1.2(@types/react-dom@19.0.4(@types/react@19.0.10))(@types/react@19.0.10)(react-dom@19.0.0(react@19.0.0))(react@19.0.0)':
    dependencies:
      '@radix-ui/react-compose-refs': 1.1.1(@types/react@19.0.10)(react@19.0.0)
      '@radix-ui/react-primitive': 2.0.2(@types/react-dom@19.0.4(@types/react@19.0.10))(@types/react@19.0.10)(react-dom@19.0.0(react@19.0.0))(react@19.0.0)
      '@radix-ui/react-use-callback-ref': 1.1.0(@types/react@19.0.10)(react@19.0.0)
      react: 19.0.0
      react-dom: 19.0.0(react@19.0.0)
    optionalDependencies:
      '@types/react': 19.0.10
      '@types/react-dom': 19.0.4(@types/react@19.0.10)

  '@radix-ui/react-id@1.0.1(@types/react@19.0.10)(react@19.0.0)':
    dependencies:
      '@babel/runtime': 7.26.9
      '@radix-ui/react-use-layout-effect': 1.0.1(@types/react@19.0.10)(react@19.0.0)
      react: 19.0.0
    optionalDependencies:
      '@types/react': 19.0.10

  '@radix-ui/react-id@1.1.0(@types/react@19.0.10)(react@19.0.0)':
    dependencies:
      '@radix-ui/react-use-layout-effect': 1.1.0(@types/react@19.0.10)(react@19.0.0)
      react: 19.0.0
    optionalDependencies:
      '@types/react': 19.0.10

  '@radix-ui/react-label@2.1.2(@types/react-dom@19.0.4(@types/react@19.0.10))(@types/react@19.0.10)(react-dom@19.0.0(react@19.0.0))(react@19.0.0)':
    dependencies:
      '@radix-ui/react-primitive': 2.0.2(@types/react-dom@19.0.4(@types/react@19.0.10))(@types/react@19.0.10)(react-dom@19.0.0(react@19.0.0))(react@19.0.0)
      react: 19.0.0
      react-dom: 19.0.0(react@19.0.0)
    optionalDependencies:
      '@types/react': 19.0.10
      '@types/react-dom': 19.0.4(@types/react@19.0.10)

  '@radix-ui/react-menu@2.1.6(@types/react-dom@19.0.4(@types/react@19.0.10))(@types/react@19.0.10)(react-dom@19.0.0(react@19.0.0))(react@19.0.0)':
    dependencies:
      '@radix-ui/primitive': 1.1.1
      '@radix-ui/react-collection': 1.1.2(@types/react-dom@19.0.4(@types/react@19.0.10))(@types/react@19.0.10)(react-dom@19.0.0(react@19.0.0))(react@19.0.0)
      '@radix-ui/react-compose-refs': 1.1.1(@types/react@19.0.10)(react@19.0.0)
      '@radix-ui/react-context': 1.1.1(@types/react@19.0.10)(react@19.0.0)
      '@radix-ui/react-direction': 1.1.0(@types/react@19.0.10)(react@19.0.0)
      '@radix-ui/react-dismissable-layer': 1.1.5(@types/react-dom@19.0.4(@types/react@19.0.10))(@types/react@19.0.10)(react-dom@19.0.0(react@19.0.0))(react@19.0.0)
      '@radix-ui/react-focus-guards': 1.1.1(@types/react@19.0.10)(react@19.0.0)
      '@radix-ui/react-focus-scope': 1.1.2(@types/react-dom@19.0.4(@types/react@19.0.10))(@types/react@19.0.10)(react-dom@19.0.0(react@19.0.0))(react@19.0.0)
      '@radix-ui/react-id': 1.1.0(@types/react@19.0.10)(react@19.0.0)
      '@radix-ui/react-popper': 1.2.2(@types/react-dom@19.0.4(@types/react@19.0.10))(@types/react@19.0.10)(react-dom@19.0.0(react@19.0.0))(react@19.0.0)
      '@radix-ui/react-portal': 1.1.4(@types/react-dom@19.0.4(@types/react@19.0.10))(@types/react@19.0.10)(react-dom@19.0.0(react@19.0.0))(react@19.0.0)
      '@radix-ui/react-presence': 1.1.2(@types/react-dom@19.0.4(@types/react@19.0.10))(@types/react@19.0.10)(react-dom@19.0.0(react@19.0.0))(react@19.0.0)
      '@radix-ui/react-primitive': 2.0.2(@types/react-dom@19.0.4(@types/react@19.0.10))(@types/react@19.0.10)(react-dom@19.0.0(react@19.0.0))(react@19.0.0)
      '@radix-ui/react-roving-focus': 1.1.2(@types/react-dom@19.0.4(@types/react@19.0.10))(@types/react@19.0.10)(react-dom@19.0.0(react@19.0.0))(react@19.0.0)
      '@radix-ui/react-slot': 1.1.2(@types/react@19.0.10)(react@19.0.0)
      '@radix-ui/react-use-callback-ref': 1.1.0(@types/react@19.0.10)(react@19.0.0)
      aria-hidden: 1.2.4
      react: 19.0.0
      react-dom: 19.0.0(react@19.0.0)
      react-remove-scroll: 2.6.3(@types/react@19.0.10)(react@19.0.0)
    optionalDependencies:
      '@types/react': 19.0.10
      '@types/react-dom': 19.0.4(@types/react@19.0.10)

  '@radix-ui/react-popover@1.1.6(@types/react-dom@19.0.4(@types/react@19.0.10))(@types/react@19.0.10)(react-dom@19.0.0(react@19.0.0))(react@19.0.0)':
    dependencies:
      '@radix-ui/primitive': 1.1.1
      '@radix-ui/react-compose-refs': 1.1.1(@types/react@19.0.10)(react@19.0.0)
      '@radix-ui/react-context': 1.1.1(@types/react@19.0.10)(react@19.0.0)
      '@radix-ui/react-dismissable-layer': 1.1.5(@types/react-dom@19.0.4(@types/react@19.0.10))(@types/react@19.0.10)(react-dom@19.0.0(react@19.0.0))(react@19.0.0)
      '@radix-ui/react-focus-guards': 1.1.1(@types/react@19.0.10)(react@19.0.0)
      '@radix-ui/react-focus-scope': 1.1.2(@types/react-dom@19.0.4(@types/react@19.0.10))(@types/react@19.0.10)(react-dom@19.0.0(react@19.0.0))(react@19.0.0)
      '@radix-ui/react-id': 1.1.0(@types/react@19.0.10)(react@19.0.0)
      '@radix-ui/react-popper': 1.2.2(@types/react-dom@19.0.4(@types/react@19.0.10))(@types/react@19.0.10)(react-dom@19.0.0(react@19.0.0))(react@19.0.0)
      '@radix-ui/react-portal': 1.1.4(@types/react-dom@19.0.4(@types/react@19.0.10))(@types/react@19.0.10)(react-dom@19.0.0(react@19.0.0))(react@19.0.0)
      '@radix-ui/react-presence': 1.1.2(@types/react-dom@19.0.4(@types/react@19.0.10))(@types/react@19.0.10)(react-dom@19.0.0(react@19.0.0))(react@19.0.0)
      '@radix-ui/react-primitive': 2.0.2(@types/react-dom@19.0.4(@types/react@19.0.10))(@types/react@19.0.10)(react-dom@19.0.0(react@19.0.0))(react@19.0.0)
      '@radix-ui/react-slot': 1.1.2(@types/react@19.0.10)(react@19.0.0)
      '@radix-ui/react-use-controllable-state': 1.1.0(@types/react@19.0.10)(react@19.0.0)
      aria-hidden: 1.2.4
      react: 19.0.0
      react-dom: 19.0.0(react@19.0.0)
      react-remove-scroll: 2.6.3(@types/react@19.0.10)(react@19.0.0)
    optionalDependencies:
      '@types/react': 19.0.10
      '@types/react-dom': 19.0.4(@types/react@19.0.10)

  '@radix-ui/react-popper@1.2.2(@types/react-dom@19.0.4(@types/react@19.0.10))(@types/react@19.0.10)(react-dom@19.0.0(react@19.0.0))(react@19.0.0)':
    dependencies:
      '@floating-ui/react-dom': 2.1.2(react-dom@19.0.0(react@19.0.0))(react@19.0.0)
      '@radix-ui/react-arrow': 1.1.2(@types/react-dom@19.0.4(@types/react@19.0.10))(@types/react@19.0.10)(react-dom@19.0.0(react@19.0.0))(react@19.0.0)
      '@radix-ui/react-compose-refs': 1.1.1(@types/react@19.0.10)(react@19.0.0)
      '@radix-ui/react-context': 1.1.1(@types/react@19.0.10)(react@19.0.0)
      '@radix-ui/react-primitive': 2.0.2(@types/react-dom@19.0.4(@types/react@19.0.10))(@types/react@19.0.10)(react-dom@19.0.0(react@19.0.0))(react@19.0.0)
      '@radix-ui/react-use-callback-ref': 1.1.0(@types/react@19.0.10)(react@19.0.0)
      '@radix-ui/react-use-layout-effect': 1.1.0(@types/react@19.0.10)(react@19.0.0)
      '@radix-ui/react-use-rect': 1.1.0(@types/react@19.0.10)(react@19.0.0)
      '@radix-ui/react-use-size': 1.1.0(@types/react@19.0.10)(react@19.0.0)
      '@radix-ui/rect': 1.1.0
      react: 19.0.0
      react-dom: 19.0.0(react@19.0.0)
    optionalDependencies:
      '@types/react': 19.0.10
      '@types/react-dom': 19.0.4(@types/react@19.0.10)

  '@radix-ui/react-portal@1.0.4(@types/react-dom@19.0.4(@types/react@19.0.10))(@types/react@19.0.10)(react-dom@19.0.0(react@19.0.0))(react@19.0.0)':
    dependencies:
      '@babel/runtime': 7.26.9
      '@radix-ui/react-primitive': 1.0.3(@types/react-dom@19.0.4(@types/react@19.0.10))(@types/react@19.0.10)(react-dom@19.0.0(react@19.0.0))(react@19.0.0)
      react: 19.0.0
      react-dom: 19.0.0(react@19.0.0)
    optionalDependencies:
      '@types/react': 19.0.10
      '@types/react-dom': 19.0.4(@types/react@19.0.10)

  '@radix-ui/react-portal@1.1.4(@types/react-dom@19.0.4(@types/react@19.0.10))(@types/react@19.0.10)(react-dom@19.0.0(react@19.0.0))(react@19.0.0)':
    dependencies:
      '@radix-ui/react-primitive': 2.0.2(@types/react-dom@19.0.4(@types/react@19.0.10))(@types/react@19.0.10)(react-dom@19.0.0(react@19.0.0))(react@19.0.0)
      '@radix-ui/react-use-layout-effect': 1.1.0(@types/react@19.0.10)(react@19.0.0)
      react: 19.0.0
      react-dom: 19.0.0(react@19.0.0)
    optionalDependencies:
      '@types/react': 19.0.10
      '@types/react-dom': 19.0.4(@types/react@19.0.10)

  '@radix-ui/react-presence@1.0.1(@types/react-dom@19.0.4(@types/react@19.0.10))(@types/react@19.0.10)(react-dom@19.0.0(react@19.0.0))(react@19.0.0)':
    dependencies:
      '@babel/runtime': 7.26.9
      '@radix-ui/react-compose-refs': 1.0.1(@types/react@19.0.10)(react@19.0.0)
      '@radix-ui/react-use-layout-effect': 1.0.1(@types/react@19.0.10)(react@19.0.0)
      react: 19.0.0
      react-dom: 19.0.0(react@19.0.0)
    optionalDependencies:
      '@types/react': 19.0.10
      '@types/react-dom': 19.0.4(@types/react@19.0.10)

  '@radix-ui/react-presence@1.1.2(@types/react-dom@19.0.4(@types/react@19.0.10))(@types/react@19.0.10)(react-dom@19.0.0(react@19.0.0))(react@19.0.0)':
    dependencies:
      '@radix-ui/react-compose-refs': 1.1.1(@types/react@19.0.10)(react@19.0.0)
      '@radix-ui/react-use-layout-effect': 1.1.0(@types/react@19.0.10)(react@19.0.0)
      react: 19.0.0
      react-dom: 19.0.0(react@19.0.0)
    optionalDependencies:
      '@types/react': 19.0.10
      '@types/react-dom': 19.0.4(@types/react@19.0.10)

  '@radix-ui/react-primitive@1.0.3(@types/react-dom@19.0.4(@types/react@19.0.10))(@types/react@19.0.10)(react-dom@19.0.0(react@19.0.0))(react@19.0.0)':
    dependencies:
      '@babel/runtime': 7.26.9
      '@radix-ui/react-slot': 1.0.2(@types/react@19.0.10)(react@19.0.0)
      react: 19.0.0
      react-dom: 19.0.0(react@19.0.0)
    optionalDependencies:
      '@types/react': 19.0.10
      '@types/react-dom': 19.0.4(@types/react@19.0.10)

  '@radix-ui/react-primitive@2.0.2(@types/react-dom@19.0.4(@types/react@19.0.10))(@types/react@19.0.10)(react-dom@19.0.0(react@19.0.0))(react@19.0.0)':
    dependencies:
      '@radix-ui/react-slot': 1.1.2(@types/react@19.0.10)(react@19.0.0)
      react: 19.0.0
      react-dom: 19.0.0(react@19.0.0)
    optionalDependencies:
      '@types/react': 19.0.10
      '@types/react-dom': 19.0.4(@types/react@19.0.10)

  '@radix-ui/react-radio-group@1.2.3(@types/react-dom@19.0.4(@types/react@19.0.10))(@types/react@19.0.10)(react-dom@19.0.0(react@19.0.0))(react@19.0.0)':
    dependencies:
      '@radix-ui/primitive': 1.1.1
      '@radix-ui/react-compose-refs': 1.1.1(@types/react@19.0.10)(react@19.0.0)
      '@radix-ui/react-context': 1.1.1(@types/react@19.0.10)(react@19.0.0)
      '@radix-ui/react-direction': 1.1.0(@types/react@19.0.10)(react@19.0.0)
      '@radix-ui/react-presence': 1.1.2(@types/react-dom@19.0.4(@types/react@19.0.10))(@types/react@19.0.10)(react-dom@19.0.0(react@19.0.0))(react@19.0.0)
      '@radix-ui/react-primitive': 2.0.2(@types/react-dom@19.0.4(@types/react@19.0.10))(@types/react@19.0.10)(react-dom@19.0.0(react@19.0.0))(react@19.0.0)
      '@radix-ui/react-roving-focus': 1.1.2(@types/react-dom@19.0.4(@types/react@19.0.10))(@types/react@19.0.10)(react-dom@19.0.0(react@19.0.0))(react@19.0.0)
      '@radix-ui/react-use-controllable-state': 1.1.0(@types/react@19.0.10)(react@19.0.0)
      '@radix-ui/react-use-previous': 1.1.0(@types/react@19.0.10)(react@19.0.0)
      '@radix-ui/react-use-size': 1.1.0(@types/react@19.0.10)(react@19.0.0)
      react: 19.0.0
      react-dom: 19.0.0(react@19.0.0)
    optionalDependencies:
      '@types/react': 19.0.10
      '@types/react-dom': 19.0.4(@types/react@19.0.10)

  '@radix-ui/react-roving-focus@1.1.2(@types/react-dom@19.0.4(@types/react@19.0.10))(@types/react@19.0.10)(react-dom@19.0.0(react@19.0.0))(react@19.0.0)':
    dependencies:
      '@radix-ui/primitive': 1.1.1
      '@radix-ui/react-collection': 1.1.2(@types/react-dom@19.0.4(@types/react@19.0.10))(@types/react@19.0.10)(react-dom@19.0.0(react@19.0.0))(react@19.0.0)
      '@radix-ui/react-compose-refs': 1.1.1(@types/react@19.0.10)(react@19.0.0)
      '@radix-ui/react-context': 1.1.1(@types/react@19.0.10)(react@19.0.0)
      '@radix-ui/react-direction': 1.1.0(@types/react@19.0.10)(react@19.0.0)
      '@radix-ui/react-id': 1.1.0(@types/react@19.0.10)(react@19.0.0)
      '@radix-ui/react-primitive': 2.0.2(@types/react-dom@19.0.4(@types/react@19.0.10))(@types/react@19.0.10)(react-dom@19.0.0(react@19.0.0))(react@19.0.0)
      '@radix-ui/react-use-callback-ref': 1.1.0(@types/react@19.0.10)(react@19.0.0)
      '@radix-ui/react-use-controllable-state': 1.1.0(@types/react@19.0.10)(react@19.0.0)
      react: 19.0.0
      react-dom: 19.0.0(react@19.0.0)
    optionalDependencies:
      '@types/react': 19.0.10
      '@types/react-dom': 19.0.4(@types/react@19.0.10)

  '@radix-ui/react-scroll-area@1.2.3(@types/react-dom@19.0.4(@types/react@19.0.10))(@types/react@19.0.10)(react-dom@19.0.0(react@19.0.0))(react@19.0.0)':
    dependencies:
      '@radix-ui/number': 1.1.0
      '@radix-ui/primitive': 1.1.1
      '@radix-ui/react-compose-refs': 1.1.1(@types/react@19.0.10)(react@19.0.0)
      '@radix-ui/react-context': 1.1.1(@types/react@19.0.10)(react@19.0.0)
      '@radix-ui/react-direction': 1.1.0(@types/react@19.0.10)(react@19.0.0)
      '@radix-ui/react-presence': 1.1.2(@types/react-dom@19.0.4(@types/react@19.0.10))(@types/react@19.0.10)(react-dom@19.0.0(react@19.0.0))(react@19.0.0)
      '@radix-ui/react-primitive': 2.0.2(@types/react-dom@19.0.4(@types/react@19.0.10))(@types/react@19.0.10)(react-dom@19.0.0(react@19.0.0))(react@19.0.0)
      '@radix-ui/react-use-callback-ref': 1.1.0(@types/react@19.0.10)(react@19.0.0)
      '@radix-ui/react-use-layout-effect': 1.1.0(@types/react@19.0.10)(react@19.0.0)
      react: 19.0.0
      react-dom: 19.0.0(react@19.0.0)
    optionalDependencies:
      '@types/react': 19.0.10
      '@types/react-dom': 19.0.4(@types/react@19.0.10)

  '@radix-ui/react-select@2.1.6(@types/react-dom@19.0.4(@types/react@19.0.10))(@types/react@19.0.10)(react-dom@19.0.0(react@19.0.0))(react@19.0.0)':
    dependencies:
      '@radix-ui/number': 1.1.0
      '@radix-ui/primitive': 1.1.1
      '@radix-ui/react-collection': 1.1.2(@types/react-dom@19.0.4(@types/react@19.0.10))(@types/react@19.0.10)(react-dom@19.0.0(react@19.0.0))(react@19.0.0)
      '@radix-ui/react-compose-refs': 1.1.1(@types/react@19.0.10)(react@19.0.0)
      '@radix-ui/react-context': 1.1.1(@types/react@19.0.10)(react@19.0.0)
      '@radix-ui/react-direction': 1.1.0(@types/react@19.0.10)(react@19.0.0)
      '@radix-ui/react-dismissable-layer': 1.1.5(@types/react-dom@19.0.4(@types/react@19.0.10))(@types/react@19.0.10)(react-dom@19.0.0(react@19.0.0))(react@19.0.0)
      '@radix-ui/react-focus-guards': 1.1.1(@types/react@19.0.10)(react@19.0.0)
      '@radix-ui/react-focus-scope': 1.1.2(@types/react-dom@19.0.4(@types/react@19.0.10))(@types/react@19.0.10)(react-dom@19.0.0(react@19.0.0))(react@19.0.0)
      '@radix-ui/react-id': 1.1.0(@types/react@19.0.10)(react@19.0.0)
      '@radix-ui/react-popper': 1.2.2(@types/react-dom@19.0.4(@types/react@19.0.10))(@types/react@19.0.10)(react-dom@19.0.0(react@19.0.0))(react@19.0.0)
      '@radix-ui/react-portal': 1.1.4(@types/react-dom@19.0.4(@types/react@19.0.10))(@types/react@19.0.10)(react-dom@19.0.0(react@19.0.0))(react@19.0.0)
      '@radix-ui/react-primitive': 2.0.2(@types/react-dom@19.0.4(@types/react@19.0.10))(@types/react@19.0.10)(react-dom@19.0.0(react@19.0.0))(react@19.0.0)
      '@radix-ui/react-slot': 1.1.2(@types/react@19.0.10)(react@19.0.0)
      '@radix-ui/react-use-callback-ref': 1.1.0(@types/react@19.0.10)(react@19.0.0)
      '@radix-ui/react-use-controllable-state': 1.1.0(@types/react@19.0.10)(react@19.0.0)
      '@radix-ui/react-use-layout-effect': 1.1.0(@types/react@19.0.10)(react@19.0.0)
      '@radix-ui/react-use-previous': 1.1.0(@types/react@19.0.10)(react@19.0.0)
      '@radix-ui/react-visually-hidden': 1.1.2(@types/react-dom@19.0.4(@types/react@19.0.10))(@types/react@19.0.10)(react-dom@19.0.0(react@19.0.0))(react@19.0.0)
      aria-hidden: 1.2.4
      react: 19.0.0
      react-dom: 19.0.0(react@19.0.0)
      react-remove-scroll: 2.6.3(@types/react@19.0.10)(react@19.0.0)
    optionalDependencies:
      '@types/react': 19.0.10
      '@types/react-dom': 19.0.4(@types/react@19.0.10)

  '@radix-ui/react-separator@1.1.2(@types/react-dom@19.0.4(@types/react@19.0.10))(@types/react@19.0.10)(react-dom@19.0.0(react@19.0.0))(react@19.0.0)':
    dependencies:
      '@radix-ui/react-primitive': 2.0.2(@types/react-dom@19.0.4(@types/react@19.0.10))(@types/react@19.0.10)(react-dom@19.0.0(react@19.0.0))(react@19.0.0)
      react: 19.0.0
      react-dom: 19.0.0(react@19.0.0)
    optionalDependencies:
      '@types/react': 19.0.10
      '@types/react-dom': 19.0.4(@types/react@19.0.10)

  '@radix-ui/react-slot@1.0.2(@types/react@19.0.10)(react@19.0.0)':
    dependencies:
      '@babel/runtime': 7.26.9
      '@radix-ui/react-compose-refs': 1.0.1(@types/react@19.0.10)(react@19.0.0)
      react: 19.0.0
    optionalDependencies:
      '@types/react': 19.0.10

  '@radix-ui/react-slot@1.1.2(@types/react@19.0.10)(react@19.0.0)':
    dependencies:
      '@radix-ui/react-compose-refs': 1.1.1(@types/react@19.0.10)(react@19.0.0)
      react: 19.0.0
    optionalDependencies:
      '@types/react': 19.0.10

  '@radix-ui/react-switch@1.1.3(@types/react-dom@19.0.4(@types/react@19.0.10))(@types/react@19.0.10)(react-dom@19.0.0(react@19.0.0))(react@19.0.0)':
    dependencies:
      '@radix-ui/primitive': 1.1.1
      '@radix-ui/react-compose-refs': 1.1.1(@types/react@19.0.10)(react@19.0.0)
      '@radix-ui/react-context': 1.1.1(@types/react@19.0.10)(react@19.0.0)
      '@radix-ui/react-primitive': 2.0.2(@types/react-dom@19.0.4(@types/react@19.0.10))(@types/react@19.0.10)(react-dom@19.0.0(react@19.0.0))(react@19.0.0)
      '@radix-ui/react-use-controllable-state': 1.1.0(@types/react@19.0.10)(react@19.0.0)
      '@radix-ui/react-use-previous': 1.1.0(@types/react@19.0.10)(react@19.0.0)
      '@radix-ui/react-use-size': 1.1.0(@types/react@19.0.10)(react@19.0.0)
      react: 19.0.0
      react-dom: 19.0.0(react@19.0.0)
    optionalDependencies:
      '@types/react': 19.0.10
      '@types/react-dom': 19.0.4(@types/react@19.0.10)

  '@radix-ui/react-tabs@1.1.3(@types/react-dom@19.0.4(@types/react@19.0.10))(@types/react@19.0.10)(react-dom@19.0.0(react@19.0.0))(react@19.0.0)':
    dependencies:
      '@radix-ui/primitive': 1.1.1
      '@radix-ui/react-context': 1.1.1(@types/react@19.0.10)(react@19.0.0)
      '@radix-ui/react-direction': 1.1.0(@types/react@19.0.10)(react@19.0.0)
      '@radix-ui/react-id': 1.1.0(@types/react@19.0.10)(react@19.0.0)
      '@radix-ui/react-presence': 1.1.2(@types/react-dom@19.0.4(@types/react@19.0.10))(@types/react@19.0.10)(react-dom@19.0.0(react@19.0.0))(react@19.0.0)
      '@radix-ui/react-primitive': 2.0.2(@types/react-dom@19.0.4(@types/react@19.0.10))(@types/react@19.0.10)(react-dom@19.0.0(react@19.0.0))(react@19.0.0)
      '@radix-ui/react-roving-focus': 1.1.2(@types/react-dom@19.0.4(@types/react@19.0.10))(@types/react@19.0.10)(react-dom@19.0.0(react@19.0.0))(react@19.0.0)
      '@radix-ui/react-use-controllable-state': 1.1.0(@types/react@19.0.10)(react@19.0.0)
      react: 19.0.0
      react-dom: 19.0.0(react@19.0.0)
    optionalDependencies:
      '@types/react': 19.0.10
      '@types/react-dom': 19.0.4(@types/react@19.0.10)

  '@radix-ui/react-tooltip@1.1.8(@types/react-dom@19.0.4(@types/react@19.0.10))(@types/react@19.0.10)(react-dom@19.0.0(react@19.0.0))(react@19.0.0)':
    dependencies:
      '@radix-ui/primitive': 1.1.1
      '@radix-ui/react-compose-refs': 1.1.1(@types/react@19.0.10)(react@19.0.0)
      '@radix-ui/react-context': 1.1.1(@types/react@19.0.10)(react@19.0.0)
      '@radix-ui/react-dismissable-layer': 1.1.5(@types/react-dom@19.0.4(@types/react@19.0.10))(@types/react@19.0.10)(react-dom@19.0.0(react@19.0.0))(react@19.0.0)
      '@radix-ui/react-id': 1.1.0(@types/react@19.0.10)(react@19.0.0)
      '@radix-ui/react-popper': 1.2.2(@types/react-dom@19.0.4(@types/react@19.0.10))(@types/react@19.0.10)(react-dom@19.0.0(react@19.0.0))(react@19.0.0)
      '@radix-ui/react-portal': 1.1.4(@types/react-dom@19.0.4(@types/react@19.0.10))(@types/react@19.0.10)(react-dom@19.0.0(react@19.0.0))(react@19.0.0)
      '@radix-ui/react-presence': 1.1.2(@types/react-dom@19.0.4(@types/react@19.0.10))(@types/react@19.0.10)(react-dom@19.0.0(react@19.0.0))(react@19.0.0)
      '@radix-ui/react-primitive': 2.0.2(@types/react-dom@19.0.4(@types/react@19.0.10))(@types/react@19.0.10)(react-dom@19.0.0(react@19.0.0))(react@19.0.0)
      '@radix-ui/react-slot': 1.1.2(@types/react@19.0.10)(react@19.0.0)
      '@radix-ui/react-use-controllable-state': 1.1.0(@types/react@19.0.10)(react@19.0.0)
      '@radix-ui/react-visually-hidden': 1.1.2(@types/react-dom@19.0.4(@types/react@19.0.10))(@types/react@19.0.10)(react-dom@19.0.0(react@19.0.0))(react@19.0.0)
      react: 19.0.0
      react-dom: 19.0.0(react@19.0.0)
    optionalDependencies:
      '@types/react': 19.0.10
      '@types/react-dom': 19.0.4(@types/react@19.0.10)

  '@radix-ui/react-use-callback-ref@1.0.1(@types/react@19.0.10)(react@19.0.0)':
    dependencies:
      '@babel/runtime': 7.26.9
      react: 19.0.0
    optionalDependencies:
      '@types/react': 19.0.10

  '@radix-ui/react-use-callback-ref@1.1.0(@types/react@19.0.10)(react@19.0.0)':
    dependencies:
      react: 19.0.0
    optionalDependencies:
      '@types/react': 19.0.10

  '@radix-ui/react-use-controllable-state@1.0.1(@types/react@19.0.10)(react@19.0.0)':
    dependencies:
      '@babel/runtime': 7.26.9
      '@radix-ui/react-use-callback-ref': 1.0.1(@types/react@19.0.10)(react@19.0.0)
      react: 19.0.0
    optionalDependencies:
      '@types/react': 19.0.10

  '@radix-ui/react-use-controllable-state@1.1.0(@types/react@19.0.10)(react@19.0.0)':
    dependencies:
      '@radix-ui/react-use-callback-ref': 1.1.0(@types/react@19.0.10)(react@19.0.0)
      react: 19.0.0
    optionalDependencies:
      '@types/react': 19.0.10

  '@radix-ui/react-use-escape-keydown@1.0.3(@types/react@19.0.10)(react@19.0.0)':
    dependencies:
      '@babel/runtime': 7.26.9
      '@radix-ui/react-use-callback-ref': 1.0.1(@types/react@19.0.10)(react@19.0.0)
      react: 19.0.0
    optionalDependencies:
      '@types/react': 19.0.10

  '@radix-ui/react-use-escape-keydown@1.1.0(@types/react@19.0.10)(react@19.0.0)':
    dependencies:
      '@radix-ui/react-use-callback-ref': 1.1.0(@types/react@19.0.10)(react@19.0.0)
      react: 19.0.0
    optionalDependencies:
      '@types/react': 19.0.10

  '@radix-ui/react-use-layout-effect@1.0.1(@types/react@19.0.10)(react@19.0.0)':
    dependencies:
      '@babel/runtime': 7.26.9
      react: 19.0.0
    optionalDependencies:
      '@types/react': 19.0.10

  '@radix-ui/react-use-layout-effect@1.1.0(@types/react@19.0.10)(react@19.0.0)':
    dependencies:
      react: 19.0.0
    optionalDependencies:
      '@types/react': 19.0.10

  '@radix-ui/react-use-previous@1.1.0(@types/react@19.0.10)(react@19.0.0)':
    dependencies:
      react: 19.0.0
    optionalDependencies:
      '@types/react': 19.0.10

  '@radix-ui/react-use-rect@1.1.0(@types/react@19.0.10)(react@19.0.0)':
    dependencies:
      '@radix-ui/rect': 1.1.0
      react: 19.0.0
    optionalDependencies:
      '@types/react': 19.0.10

  '@radix-ui/react-use-size@1.1.0(@types/react@19.0.10)(react@19.0.0)':
    dependencies:
      '@radix-ui/react-use-layout-effect': 1.1.0(@types/react@19.0.10)(react@19.0.0)
      react: 19.0.0
    optionalDependencies:
      '@types/react': 19.0.10

  '@radix-ui/react-visually-hidden@1.1.2(@types/react-dom@19.0.4(@types/react@19.0.10))(@types/react@19.0.10)(react-dom@19.0.0(react@19.0.0))(react@19.0.0)':
    dependencies:
      '@radix-ui/react-primitive': 2.0.2(@types/react-dom@19.0.4(@types/react@19.0.10))(@types/react@19.0.10)(react-dom@19.0.0(react@19.0.0))(react@19.0.0)
      react: 19.0.0
      react-dom: 19.0.0(react@19.0.0)
    optionalDependencies:
      '@types/react': 19.0.10
      '@types/react-dom': 19.0.4(@types/react@19.0.10)

  '@radix-ui/rect@1.1.0': {}

  '@redocly/ajv@8.11.2':
    dependencies:
      fast-deep-equal: 3.1.3
      json-schema-traverse: 1.0.0
      require-from-string: 2.0.2
      uri-js-replace: 1.0.1

  '@redocly/config@0.22.1': {}

  '@redocly/openapi-core@1.33.0(supports-color@9.4.0)':
    dependencies:
      '@redocly/ajv': 8.11.2
      '@redocly/config': 0.22.1
      colorette: 1.4.0
      https-proxy-agent: 7.0.6(supports-color@9.4.0)
      js-levenshtein: 1.1.6
      js-yaml: 4.1.0
      minimatch: 5.1.6
      pluralize: 8.0.0
      yaml-ast-parser: 0.0.43
    transitivePeerDependencies:
      - supports-color

  '@rtsao/scc@1.1.0': {}

  '@rushstack/eslint-patch@1.10.5': {}

  '@standard-schema/utils@0.3.0': {}

  '@swc/counter@0.1.3': {}

  '@swc/helpers@0.5.15':
    dependencies:
      tslib: 2.8.1

  '@tailwindcss/node@4.0.11':
    dependencies:
      enhanced-resolve: 5.18.1
      jiti: 2.4.2
      tailwindcss: 4.0.11

  '@tailwindcss/oxide-android-arm64@4.0.11':
    optional: true

  '@tailwindcss/oxide-darwin-arm64@4.0.11':
    optional: true

  '@tailwindcss/oxide-darwin-x64@4.0.11':
    optional: true

  '@tailwindcss/oxide-freebsd-x64@4.0.11':
    optional: true

  '@tailwindcss/oxide-linux-arm-gnueabihf@4.0.11':
    optional: true

  '@tailwindcss/oxide-linux-arm64-gnu@4.0.11':
    optional: true

  '@tailwindcss/oxide-linux-arm64-musl@4.0.11':
    optional: true

  '@tailwindcss/oxide-linux-x64-gnu@4.0.11':
    optional: true

  '@tailwindcss/oxide-linux-x64-musl@4.0.11':
    optional: true

  '@tailwindcss/oxide-win32-arm64-msvc@4.0.11':
    optional: true

  '@tailwindcss/oxide-win32-x64-msvc@4.0.11':
    optional: true

  '@tailwindcss/oxide@4.0.11':
    optionalDependencies:
      '@tailwindcss/oxide-android-arm64': 4.0.11
      '@tailwindcss/oxide-darwin-arm64': 4.0.11
      '@tailwindcss/oxide-darwin-x64': 4.0.11
      '@tailwindcss/oxide-freebsd-x64': 4.0.11
      '@tailwindcss/oxide-linux-arm-gnueabihf': 4.0.11
      '@tailwindcss/oxide-linux-arm64-gnu': 4.0.11
      '@tailwindcss/oxide-linux-arm64-musl': 4.0.11
      '@tailwindcss/oxide-linux-x64-gnu': 4.0.11
      '@tailwindcss/oxide-linux-x64-musl': 4.0.11
      '@tailwindcss/oxide-win32-arm64-msvc': 4.0.11
      '@tailwindcss/oxide-win32-x64-msvc': 4.0.11

  '@tailwindcss/postcss@4.0.11':
    dependencies:
      '@alloc/quick-lru': 5.2.0
      '@tailwindcss/node': 4.0.11
      '@tailwindcss/oxide': 4.0.11
      lightningcss: 1.29.2
      postcss: 8.5.3
      tailwindcss: 4.0.11

  '@tanstack/query-core@5.67.2': {}

  '@tanstack/query-devtools@5.67.2': {}

  '@tanstack/react-query-devtools@5.67.2(@tanstack/react-query@5.67.2(react@19.0.0))(react@19.0.0)':
    dependencies:
      '@tanstack/query-devtools': 5.67.2
      '@tanstack/react-query': 5.67.2(react@19.0.0)
      react: 19.0.0

  '@tanstack/react-query@5.67.2(react@19.0.0)':
    dependencies:
      '@tanstack/query-core': 5.67.2
      react: 19.0.0

  '@tanstack/react-table@8.21.2(react-dom@19.0.0(react@19.0.0))(react@19.0.0)':
    dependencies:
      '@tanstack/table-core': 8.21.2
      react: 19.0.0
      react-dom: 19.0.0(react@19.0.0)

  '@tanstack/table-core@8.21.2': {}

  '@types/conventional-commits-parser@5.0.1':
    dependencies:
      '@types/node': 20.17.23

  '@types/estree@1.0.6': {}

  '@types/js-cookie@3.0.6': {}

  '@types/json-schema@7.0.15': {}

  '@types/json5@0.0.29': {}

  '@types/jwt-decode@3.1.0':
    dependencies:
      jwt-decode: 4.0.0

  '@types/node@20.17.23':
    dependencies:
      undici-types: 6.19.8

  '@types/react-dom@19.0.4(@types/react@19.0.10)':
    dependencies:
      '@types/react': 19.0.10

  '@types/react@19.0.10':
    dependencies:
      csstype: 3.1.3

  '@typescript-eslint/eslint-plugin@8.19.1(@typescript-eslint/parser@8.19.1(eslint@9.18.0(jiti@2.4.2))(typescript@5.8.2))(eslint@9.18.0(jiti@2.4.2))(typescript@5.8.2)':
    dependencies:
      '@eslint-community/regexpp': 4.12.1
      '@typescript-eslint/parser': 8.19.1(eslint@9.18.0(jiti@2.4.2))(typescript@5.8.2)
      '@typescript-eslint/scope-manager': 8.19.1
      '@typescript-eslint/type-utils': 8.19.1(eslint@9.18.0(jiti@2.4.2))(typescript@5.8.2)
      '@typescript-eslint/utils': 8.19.1(eslint@9.18.0(jiti@2.4.2))(typescript@5.8.2)
      '@typescript-eslint/visitor-keys': 8.19.1
      eslint: 9.18.0(jiti@2.4.2)
      graphemer: 1.4.0
      ignore: 5.3.2
      natural-compare: 1.4.0
      ts-api-utils: 2.0.1(typescript@5.8.2)
      typescript: 5.8.2
    transitivePeerDependencies:
      - supports-color

  '@typescript-eslint/parser@8.19.1(eslint@9.18.0(jiti@2.4.2))(typescript@5.8.2)':
    dependencies:
      '@typescript-eslint/scope-manager': 8.19.1
      '@typescript-eslint/types': 8.19.1
      '@typescript-eslint/typescript-estree': 8.19.1(typescript@5.8.2)
      '@typescript-eslint/visitor-keys': 8.19.1
      debug: 4.4.0(supports-color@9.4.0)
      eslint: 9.18.0(jiti@2.4.2)
      typescript: 5.8.2
    transitivePeerDependencies:
      - supports-color

  '@typescript-eslint/scope-manager@8.19.1':
    dependencies:
      '@typescript-eslint/types': 8.19.1
      '@typescript-eslint/visitor-keys': 8.19.1

  '@typescript-eslint/type-utils@8.19.1(eslint@9.18.0(jiti@2.4.2))(typescript@5.8.2)':
    dependencies:
      '@typescript-eslint/typescript-estree': 8.19.1(typescript@5.8.2)
      '@typescript-eslint/utils': 8.19.1(eslint@9.18.0(jiti@2.4.2))(typescript@5.8.2)
      debug: 4.4.0(supports-color@9.4.0)
      eslint: 9.18.0(jiti@2.4.2)
      ts-api-utils: 2.0.1(typescript@5.8.2)
      typescript: 5.8.2
    transitivePeerDependencies:
      - supports-color

  '@typescript-eslint/types@8.19.1': {}

  '@typescript-eslint/typescript-estree@8.19.1(typescript@5.8.2)':
    dependencies:
      '@typescript-eslint/types': 8.19.1
      '@typescript-eslint/visitor-keys': 8.19.1
      debug: 4.4.0(supports-color@9.4.0)
      fast-glob: 3.3.3
      is-glob: 4.0.3
      minimatch: 9.0.5
      semver: 7.7.1
      ts-api-utils: 2.0.1(typescript@5.8.2)
      typescript: 5.8.2
    transitivePeerDependencies:
      - supports-color

  '@typescript-eslint/utils@8.19.1(eslint@9.18.0(jiti@2.4.2))(typescript@5.8.2)':
    dependencies:
      '@eslint-community/eslint-utils': 4.4.1(eslint@9.18.0(jiti@2.4.2))
      '@typescript-eslint/scope-manager': 8.19.1
      '@typescript-eslint/types': 8.19.1
      '@typescript-eslint/typescript-estree': 8.19.1(typescript@5.8.2)
      eslint: 9.18.0(jiti@2.4.2)
      typescript: 5.8.2
    transitivePeerDependencies:
      - supports-color

  '@typescript-eslint/visitor-keys@8.19.1':
    dependencies:
      '@typescript-eslint/types': 8.19.1
      eslint-visitor-keys: 4.2.0

  JSONStream@1.3.5:
    dependencies:
      jsonparse: 1.3.1
      through: 2.3.8

  acorn-jsx@5.3.2(acorn@8.14.1):
    dependencies:
      acorn: 8.14.1

  acorn@8.14.1: {}

  agent-base@7.1.3: {}

  ajv@6.12.6:
    dependencies:
      fast-deep-equal: 3.1.3
      fast-json-stable-stringify: 2.1.0
      json-schema-traverse: 0.4.1
      uri-js: 4.4.1

  ajv@8.17.1:
    dependencies:
      fast-deep-equal: 3.1.3
      fast-uri: 3.0.6
      json-schema-traverse: 1.0.0
      require-from-string: 2.0.2

  ansi-colors@4.1.3: {}

  ansi-escapes@7.0.0:
    dependencies:
      environment: 1.1.0

  ansi-regex@5.0.1: {}

  ansi-regex@6.1.0: {}

  ansi-styles@4.3.0:
    dependencies:
      color-convert: 2.0.1

  ansi-styles@6.2.1: {}

  argparse@2.0.1: {}

  aria-hidden@1.2.4:
    dependencies:
      tslib: 2.8.1

  aria-query@5.3.2: {}

  array-buffer-byte-length@1.0.2:
    dependencies:
      call-bound: 1.0.4
      is-array-buffer: 3.0.5

  array-ify@1.0.0: {}

  array-includes@3.1.8:
    dependencies:
      call-bind: 1.0.8
      define-properties: 1.2.1
      es-abstract: 1.23.9
      es-object-atoms: 1.1.1
      get-intrinsic: 1.3.0
      is-string: 1.1.1

  array.prototype.findlast@1.2.5:
    dependencies:
      call-bind: 1.0.8
      define-properties: 1.2.1
      es-abstract: 1.23.9
      es-errors: 1.3.0
      es-object-atoms: 1.1.1
      es-shim-unscopables: 1.1.0

  array.prototype.findlastindex@1.2.5:
    dependencies:
      call-bind: 1.0.8
      define-properties: 1.2.1
      es-abstract: 1.23.9
      es-errors: 1.3.0
      es-object-atoms: 1.1.1
      es-shim-unscopables: 1.1.0

  array.prototype.flat@1.3.3:
    dependencies:
      call-bind: 1.0.8
      define-properties: 1.2.1
      es-abstract: 1.23.9
      es-shim-unscopables: 1.1.0

  array.prototype.flatmap@1.3.3:
    dependencies:
      call-bind: 1.0.8
      define-properties: 1.2.1
      es-abstract: 1.23.9
      es-shim-unscopables: 1.1.0

  array.prototype.tosorted@1.1.4:
    dependencies:
      call-bind: 1.0.8
      define-properties: 1.2.1
      es-abstract: 1.23.9
      es-errors: 1.3.0
      es-shim-unscopables: 1.1.0

  arraybuffer.prototype.slice@1.0.4:
    dependencies:
      array-buffer-byte-length: 1.0.2
      call-bind: 1.0.8
      define-properties: 1.2.1
      es-abstract: 1.23.9
      es-errors: 1.3.0
      get-intrinsic: 1.3.0
      is-array-buffer: 3.0.5

  ast-types-flow@0.0.8: {}

  async-function@1.0.0: {}

  asynckit@0.4.0: {}

  available-typed-arrays@1.0.7:
    dependencies:
      possible-typed-array-names: 1.1.0

  axe-core@4.10.3: {}

  axios@1.8.3:
    dependencies:
      follow-redirects: 1.15.9
      form-data: 4.0.2
      proxy-from-env: 1.1.0
    transitivePeerDependencies:
      - debug

  axobject-query@4.1.0: {}

  balanced-match@1.0.2: {}

  brace-expansion@1.1.11:
    dependencies:
      balanced-match: 1.0.2
      concat-map: 0.0.1

  brace-expansion@2.0.1:
    dependencies:
      balanced-match: 1.0.2

  braces@3.0.3:
    dependencies:
      fill-range: 7.1.1

  busboy@1.6.0:
    dependencies:
      streamsearch: 1.1.0

  call-bind-apply-helpers@1.0.2:
    dependencies:
      es-errors: 1.3.0
      function-bind: 1.1.2

  call-bind@1.0.8:
    dependencies:
      call-bind-apply-helpers: 1.0.2
      es-define-property: 1.0.1
      get-intrinsic: 1.3.0
      set-function-length: 1.2.2

  call-bound@1.0.4:
    dependencies:
      call-bind-apply-helpers: 1.0.2
      get-intrinsic: 1.3.0

  callsites@3.1.0: {}

  caniuse-lite@1.0.30001702: {}

  chalk@4.1.2:
    dependencies:
      ansi-styles: 4.3.0
      supports-color: 7.2.0

  chalk@5.4.1: {}

  change-case@5.4.4: {}

  class-variance-authority@0.7.1:
    dependencies:
      clsx: 2.1.1

  classnames@2.5.1: {}

  cli-cursor@5.0.0:
    dependencies:
      restore-cursor: 5.1.0

  cli-truncate@4.0.0:
    dependencies:
      slice-ansi: 5.0.0
      string-width: 7.2.0

  client-only@0.0.1: {}

  cliui@8.0.1:
    dependencies:
      string-width: 4.2.3
      strip-ansi: 6.0.1
      wrap-ansi: 7.0.0

  clsx@2.1.1: {}

  cmdk@1.0.0(@types/react-dom@19.0.4(@types/react@19.0.10))(@types/react@19.0.10)(react-dom@19.0.0(react@19.0.0))(react@19.0.0):
    dependencies:
      '@radix-ui/react-dialog': 1.0.5(@types/react-dom@19.0.4(@types/react@19.0.10))(@types/react@19.0.10)(react-dom@19.0.0(react@19.0.0))(react@19.0.0)
      '@radix-ui/react-primitive': 1.0.3(@types/react-dom@19.0.4(@types/react@19.0.10))(@types/react@19.0.10)(react-dom@19.0.0(react@19.0.0))(react@19.0.0)
      react: 19.0.0
      react-dom: 19.0.0(react@19.0.0)
    transitivePeerDependencies:
      - '@types/react'
      - '@types/react-dom'

  color-convert@2.0.1:
    dependencies:
      color-name: 1.1.4

  color-name@1.1.4: {}

  color-string@1.9.1:
    dependencies:
      color-name: 1.1.4
      simple-swizzle: 0.2.2
    optional: true

  color@4.2.3:
    dependencies:
      color-convert: 2.0.1
      color-string: 1.9.1
    optional: true

  colorette@1.4.0: {}

  colorette@2.0.20: {}

  combined-stream@1.0.8:
    dependencies:
      delayed-stream: 1.0.0

  commander@13.1.0: {}

  compare-func@2.0.0:
    dependencies:
      array-ify: 1.0.0
      dot-prop: 5.3.0

  concat-map@0.0.1: {}

  conventional-changelog-angular@7.0.0:
    dependencies:
      compare-func: 2.0.0

  conventional-changelog-conventionalcommits@7.0.2:
    dependencies:
      compare-func: 2.0.0

  conventional-commits-parser@5.0.0:
    dependencies:
      JSONStream: 1.3.5
      is-text-path: 2.0.0
      meow: 12.1.1
      split2: 4.2.0

  cosmiconfig-typescript-loader@6.1.0(@types/node@20.17.23)(cosmiconfig@9.0.0(typescript@5.8.2))(typescript@5.8.2):
    dependencies:
      '@types/node': 20.17.23
      cosmiconfig: 9.0.0(typescript@5.8.2)
      jiti: 2.4.2
      typescript: 5.8.2

  cosmiconfig@9.0.0(typescript@5.8.2):
    dependencies:
      env-paths: 2.2.1
      import-fresh: 3.3.1
      js-yaml: 4.1.0
      parse-json: 5.2.0
    optionalDependencies:
      typescript: 5.8.2

  country-flag-icons@1.5.18: {}

  cross-spawn@7.0.6:
    dependencies:
      path-key: 3.1.1
      shebang-command: 2.0.0
      which: 2.0.2

  csstype@3.1.3: {}

  damerau-levenshtein@1.0.8: {}

  dargs@8.1.0: {}

  data-view-buffer@1.0.2:
    dependencies:
      call-bound: 1.0.4
      es-errors: 1.3.0
      is-data-view: 1.0.2

  data-view-byte-length@1.0.2:
    dependencies:
      call-bound: 1.0.4
      es-errors: 1.3.0
      is-data-view: 1.0.2

  data-view-byte-offset@1.0.1:
    dependencies:
      call-bound: 1.0.4
      es-errors: 1.3.0
      is-data-view: 1.0.2

  debug@3.2.7:
    dependencies:
      ms: 2.1.3

  debug@4.4.0(supports-color@9.4.0):
    dependencies:
      ms: 2.1.3
    optionalDependencies:
      supports-color: 9.4.0

  deep-is@0.1.4: {}

  define-data-property@1.1.4:
    dependencies:
      es-define-property: 1.0.1
      es-errors: 1.3.0
      gopd: 1.2.0

  define-properties@1.2.1:
    dependencies:
      define-data-property: 1.1.4
      has-property-descriptors: 1.0.2
      object-keys: 1.1.1

  delayed-stream@1.0.0: {}

  detect-libc@2.0.3: {}

  detect-node-es@1.1.0: {}

  doctrine@2.1.0:
    dependencies:
      esutils: 2.0.3

  dot-prop@5.3.0:
    dependencies:
      is-obj: 2.0.0

  dunder-proto@1.0.1:
    dependencies:
      call-bind-apply-helpers: 1.0.2
      es-errors: 1.3.0
      gopd: 1.2.0

  emoji-regex@10.4.0: {}

  emoji-regex@8.0.0: {}

  emoji-regex@9.2.2: {}

  enhanced-resolve@5.18.1:
    dependencies:
      graceful-fs: 4.2.11
      tapable: 2.2.1

  env-paths@2.2.1: {}

  environment@1.1.0: {}

  error-ex@1.3.2:
    dependencies:
      is-arrayish: 0.2.1

  es-abstract@1.23.9:
    dependencies:
      array-buffer-byte-length: 1.0.2
      arraybuffer.prototype.slice: 1.0.4
      available-typed-arrays: 1.0.7
      call-bind: 1.0.8
      call-bound: 1.0.4
      data-view-buffer: 1.0.2
      data-view-byte-length: 1.0.2
      data-view-byte-offset: 1.0.1
      es-define-property: 1.0.1
      es-errors: 1.3.0
      es-object-atoms: 1.1.1
      es-set-tostringtag: 2.1.0
      es-to-primitive: 1.3.0
      function.prototype.name: 1.1.8
      get-intrinsic: 1.3.0
      get-proto: 1.0.1
      get-symbol-description: 1.1.0
      globalthis: 1.0.4
      gopd: 1.2.0
      has-property-descriptors: 1.0.2
      has-proto: 1.2.0
      has-symbols: 1.1.0
      hasown: 2.0.2
      internal-slot: 1.1.0
      is-array-buffer: 3.0.5
      is-callable: 1.2.7
      is-data-view: 1.0.2
      is-regex: 1.2.1
      is-shared-array-buffer: 1.0.4
      is-string: 1.1.1
      is-typed-array: 1.1.15
      is-weakref: 1.1.1
      math-intrinsics: 1.1.0
      object-inspect: 1.13.4
      object-keys: 1.1.1
      object.assign: 4.1.7
      own-keys: 1.0.1
      regexp.prototype.flags: 1.5.4
      safe-array-concat: 1.1.3
      safe-push-apply: 1.0.0
      safe-regex-test: 1.1.0
      set-proto: 1.0.0
      string.prototype.trim: 1.2.10
      string.prototype.trimend: 1.0.9
      string.prototype.trimstart: 1.0.8
      typed-array-buffer: 1.0.3
      typed-array-byte-length: 1.0.3
      typed-array-byte-offset: 1.0.4
      typed-array-length: 1.0.7
      unbox-primitive: 1.1.0
      which-typed-array: 1.1.18

  es-define-property@1.0.1: {}

  es-errors@1.3.0: {}

  es-iterator-helpers@1.2.1:
    dependencies:
      call-bind: 1.0.8
      call-bound: 1.0.4
      define-properties: 1.2.1
      es-abstract: 1.23.9
      es-errors: 1.3.0
      es-set-tostringtag: 2.1.0
      function-bind: 1.1.2
      get-intrinsic: 1.3.0
      globalthis: 1.0.4
      gopd: 1.2.0
      has-property-descriptors: 1.0.2
      has-proto: 1.2.0
      has-symbols: 1.1.0
      internal-slot: 1.1.0
      iterator.prototype: 1.1.5
      safe-array-concat: 1.1.3

  es-object-atoms@1.1.1:
    dependencies:
      es-errors: 1.3.0

  es-set-tostringtag@2.1.0:
    dependencies:
      es-errors: 1.3.0
      get-intrinsic: 1.3.0
      has-tostringtag: 1.0.2
      hasown: 2.0.2

  es-shim-unscopables@1.1.0:
    dependencies:
      hasown: 2.0.2

  es-to-primitive@1.3.0:
    dependencies:
      is-callable: 1.2.7
      is-date-object: 1.1.0
      is-symbol: 1.1.1

  escalade@3.2.0: {}

  escape-string-regexp@4.0.0: {}

  eslint-config-next@15.1.4(eslint@9.18.0(jiti@2.4.2))(typescript@5.8.2):
    dependencies:
      '@next/eslint-plugin-next': 15.1.4
      '@rushstack/eslint-patch': 1.10.5
      '@typescript-eslint/eslint-plugin': 8.19.1(@typescript-eslint/parser@8.19.1(eslint@9.18.0(jiti@2.4.2))(typescript@5.8.2))(eslint@9.18.0(jiti@2.4.2))(typescript@5.8.2)
      '@typescript-eslint/parser': 8.19.1(eslint@9.18.0(jiti@2.4.2))(typescript@5.8.2)
      eslint: 9.18.0(jiti@2.4.2)
      eslint-import-resolver-node: 0.3.9
      eslint-import-resolver-typescript: 3.8.3(eslint-plugin-import@2.31.0)(eslint@9.18.0(jiti@2.4.2))
      eslint-plugin-import: 2.31.0(@typescript-eslint/parser@8.19.1(eslint@9.18.0(jiti@2.4.2))(typescript@5.8.2))(eslint-import-resolver-typescript@3.8.3)(eslint@9.18.0(jiti@2.4.2))
      eslint-plugin-jsx-a11y: 6.10.2(eslint@9.18.0(jiti@2.4.2))
      eslint-plugin-react: 7.37.4(eslint@9.18.0(jiti@2.4.2))
      eslint-plugin-react-hooks: 5.2.0(eslint@9.18.0(jiti@2.4.2))
    optionalDependencies:
      typescript: 5.8.2
    transitivePeerDependencies:
      - eslint-import-resolver-webpack
      - eslint-plugin-import-x
      - supports-color

  eslint-config-prettier@9.1.0(eslint@9.18.0(jiti@2.4.2)):
    dependencies:
      eslint: 9.18.0(jiti@2.4.2)

  eslint-import-resolver-node@0.3.9:
    dependencies:
      debug: 3.2.7
      is-core-module: 2.16.1
      resolve: 1.22.10
    transitivePeerDependencies:
      - supports-color

  eslint-import-resolver-typescript@3.8.3(eslint-plugin-import@2.31.0)(eslint@9.18.0(jiti@2.4.2)):
    dependencies:
      '@nolyfill/is-core-module': 1.0.39
      debug: 4.4.0(supports-color@9.4.0)
      enhanced-resolve: 5.18.1
      eslint: 9.18.0(jiti@2.4.2)
      get-tsconfig: 4.10.0
      is-bun-module: 1.3.0
      stable-hash: 0.0.4
      tinyglobby: 0.2.12
    optionalDependencies:
      eslint-plugin-import: 2.31.0(@typescript-eslint/parser@8.19.1(eslint@9.18.0(jiti@2.4.2))(typescript@5.8.2))(eslint-import-resolver-typescript@3.8.3)(eslint@9.18.0(jiti@2.4.2))
    transitivePeerDependencies:
      - supports-color

  eslint-module-utils@2.12.0(@typescript-eslint/parser@8.19.1(eslint@9.18.0(jiti@2.4.2))(typescript@5.8.2))(eslint-import-resolver-node@0.3.9)(eslint-import-resolver-typescript@3.8.3)(eslint@9.18.0(jiti@2.4.2)):
    dependencies:
      debug: 3.2.7
    optionalDependencies:
      '@typescript-eslint/parser': 8.19.1(eslint@9.18.0(jiti@2.4.2))(typescript@5.8.2)
      eslint: 9.18.0(jiti@2.4.2)
      eslint-import-resolver-node: 0.3.9
      eslint-import-resolver-typescript: 3.8.3(eslint-plugin-import@2.31.0)(eslint@9.18.0(jiti@2.4.2))
    transitivePeerDependencies:
      - supports-color

  eslint-plugin-import@2.31.0(@typescript-eslint/parser@8.19.1(eslint@9.18.0(jiti@2.4.2))(typescript@5.8.2))(eslint-import-resolver-typescript@3.8.3)(eslint@9.18.0(jiti@2.4.2)):
    dependencies:
      '@rtsao/scc': 1.1.0
      array-includes: 3.1.8
      array.prototype.findlastindex: 1.2.5
      array.prototype.flat: 1.3.3
      array.prototype.flatmap: 1.3.3
      debug: 3.2.7
      doctrine: 2.1.0
      eslint: 9.18.0(jiti@2.4.2)
      eslint-import-resolver-node: 0.3.9
      eslint-module-utils: 2.12.0(@typescript-eslint/parser@8.19.1(eslint@9.18.0(jiti@2.4.2))(typescript@5.8.2))(eslint-import-resolver-node@0.3.9)(eslint-import-resolver-typescript@3.8.3)(eslint@9.18.0(jiti@2.4.2))
      hasown: 2.0.2
      is-core-module: 2.16.1
      is-glob: 4.0.3
      minimatch: 3.1.2
      object.fromentries: 2.0.8
      object.groupby: 1.0.3
      object.values: 1.2.1
      semver: 6.3.1
      string.prototype.trimend: 1.0.9
      tsconfig-paths: 3.15.0
    optionalDependencies:
      '@typescript-eslint/parser': 8.19.1(eslint@9.18.0(jiti@2.4.2))(typescript@5.8.2)
    transitivePeerDependencies:
      - eslint-import-resolver-typescript
      - eslint-import-resolver-webpack
      - supports-color

  eslint-plugin-jsx-a11y@6.10.2(eslint@9.18.0(jiti@2.4.2)):
    dependencies:
      aria-query: 5.3.2
      array-includes: 3.1.8
      array.prototype.flatmap: 1.3.3
      ast-types-flow: 0.0.8
      axe-core: 4.10.3
      axobject-query: 4.1.0
      damerau-levenshtein: 1.0.8
      emoji-regex: 9.2.2
      eslint: 9.18.0(jiti@2.4.2)
      hasown: 2.0.2
      jsx-ast-utils: 3.3.5
      language-tags: 1.0.9
      minimatch: 3.1.2
      object.fromentries: 2.0.8
      safe-regex-test: 1.1.0
      string.prototype.includes: 2.0.1

  eslint-plugin-prettier@5.2.1(eslint-config-prettier@9.1.0(eslint@9.18.0(jiti@2.4.2)))(eslint@9.18.0(jiti@2.4.2))(prettier@3.4.2):
    dependencies:
      eslint: 9.18.0(jiti@2.4.2)
      prettier: 3.4.2
      prettier-linter-helpers: 1.0.0
      synckit: 0.9.2
    optionalDependencies:
      eslint-config-prettier: 9.1.0(eslint@9.18.0(jiti@2.4.2))

  eslint-plugin-react-hooks@5.2.0(eslint@9.18.0(jiti@2.4.2)):
    dependencies:
      eslint: 9.18.0(jiti@2.4.2)

  eslint-plugin-react@7.37.4(eslint@9.18.0(jiti@2.4.2)):
    dependencies:
      array-includes: 3.1.8
      array.prototype.findlast: 1.2.5
      array.prototype.flatmap: 1.3.3
      array.prototype.tosorted: 1.1.4
      doctrine: 2.1.0
      es-iterator-helpers: 1.2.1
      eslint: 9.18.0(jiti@2.4.2)
      estraverse: 5.3.0
      hasown: 2.0.2
      jsx-ast-utils: 3.3.5
      minimatch: 3.1.2
      object.entries: 1.1.8
      object.fromentries: 2.0.8
      object.values: 1.2.1
      prop-types: 15.8.1
      resolve: 2.0.0-next.5
      semver: 6.3.1
      string.prototype.matchall: 4.0.12
      string.prototype.repeat: 1.0.0

  eslint-scope@8.2.0:
    dependencies:
      esrecurse: 4.3.0
      estraverse: 5.3.0

  eslint-visitor-keys@3.4.3: {}

  eslint-visitor-keys@4.2.0: {}

  eslint@9.18.0(jiti@2.4.2):
    dependencies:
      '@eslint-community/eslint-utils': 4.4.1(eslint@9.18.0(jiti@2.4.2))
      '@eslint-community/regexpp': 4.12.1
      '@eslint/config-array': 0.19.2
      '@eslint/core': 0.10.0
      '@eslint/eslintrc': 3.2.0
      '@eslint/js': 9.18.0
      '@eslint/plugin-kit': 0.2.7
      '@humanfs/node': 0.16.6
      '@humanwhocodes/module-importer': 1.0.1
      '@humanwhocodes/retry': 0.4.2
      '@types/estree': 1.0.6
      '@types/json-schema': 7.0.15
      ajv: 6.12.6
      chalk: 4.1.2
      cross-spawn: 7.0.6
      debug: 4.4.0(supports-color@9.4.0)
      escape-string-regexp: 4.0.0
      eslint-scope: 8.2.0
      eslint-visitor-keys: 4.2.0
      espree: 10.3.0
      esquery: 1.6.0
      esutils: 2.0.3
      fast-deep-equal: 3.1.3
      file-entry-cache: 8.0.0
      find-up: 5.0.0
      glob-parent: 6.0.2
      ignore: 5.3.2
      imurmurhash: 0.1.4
      is-glob: 4.0.3
      json-stable-stringify-without-jsonify: 1.0.1
      lodash.merge: 4.6.2
      minimatch: 3.1.2
      natural-compare: 1.4.0
      optionator: 0.9.4
    optionalDependencies:
      jiti: 2.4.2
    transitivePeerDependencies:
      - supports-color

  espree@10.3.0:
    dependencies:
      acorn: 8.14.1
      acorn-jsx: 5.3.2(acorn@8.14.1)
      eslint-visitor-keys: 4.2.0

  esquery@1.6.0:
    dependencies:
      estraverse: 5.3.0

  esrecurse@4.3.0:
    dependencies:
      estraverse: 5.3.0

  estraverse@5.3.0: {}

  esutils@2.0.3: {}

  eventemitter3@5.0.1: {}

  execa@8.0.1:
    dependencies:
      cross-spawn: 7.0.6
      get-stream: 8.0.1
      human-signals: 5.0.0
      is-stream: 3.0.0
      merge-stream: 2.0.0
      npm-run-path: 5.3.0
      onetime: 6.0.0
      signal-exit: 4.1.0
      strip-final-newline: 3.0.0

  fast-deep-equal@3.1.3: {}

  fast-diff@1.3.0: {}

  fast-glob@3.3.1:
    dependencies:
      '@nodelib/fs.stat': 2.0.5
      '@nodelib/fs.walk': 1.2.8
      glob-parent: 5.1.2
      merge2: 1.4.1
      micromatch: 4.0.8

  fast-glob@3.3.3:
    dependencies:
      '@nodelib/fs.stat': 2.0.5
      '@nodelib/fs.walk': 1.2.8
      glob-parent: 5.1.2
      merge2: 1.4.1
      micromatch: 4.0.8

  fast-json-stable-stringify@2.1.0: {}

  fast-levenshtein@2.0.6: {}

  fast-uri@3.0.6: {}

  fastq@1.19.1:
    dependencies:
      reusify: 1.1.0

  fdir@6.4.3(picomatch@4.0.2):
    optionalDependencies:
      picomatch: 4.0.2

  file-entry-cache@8.0.0:
    dependencies:
      flat-cache: 4.0.1

  fill-range@7.1.1:
    dependencies:
      to-regex-range: 5.0.1

  find-up@5.0.0:
    dependencies:
      locate-path: 6.0.0
      path-exists: 4.0.0

  find-up@7.0.0:
    dependencies:
      locate-path: 7.2.0
      path-exists: 5.0.0
      unicorn-magic: 0.1.0

  flat-cache@4.0.1:
    dependencies:
      flatted: 3.3.3
      keyv: 4.5.4

  flatted@3.3.3: {}

  follow-redirects@1.15.9: {}

  for-each@0.3.5:
    dependencies:
      is-callable: 1.2.7

  form-data@4.0.2:
    dependencies:
      asynckit: 0.4.0
      combined-stream: 1.0.8
      es-set-tostringtag: 2.1.0
      mime-types: 2.1.35

  function-bind@1.1.2: {}

  function.prototype.name@1.1.8:
    dependencies:
      call-bind: 1.0.8
      call-bound: 1.0.4
      define-properties: 1.2.1
      functions-have-names: 1.2.3
      hasown: 2.0.2
      is-callable: 1.2.7

  functions-have-names@1.2.3: {}

  generate-password@1.7.1: {}

  get-caller-file@2.0.5: {}

  get-east-asian-width@1.3.0: {}

  get-intrinsic@1.3.0:
    dependencies:
      call-bind-apply-helpers: 1.0.2
      es-define-property: 1.0.1
      es-errors: 1.3.0
      es-object-atoms: 1.1.1
      function-bind: 1.1.2
      get-proto: 1.0.1
      gopd: 1.2.0
      has-symbols: 1.1.0
      hasown: 2.0.2
      math-intrinsics: 1.1.0

  get-nonce@1.0.1: {}

  get-proto@1.0.1:
    dependencies:
      dunder-proto: 1.0.1
      es-object-atoms: 1.1.1

  get-stream@8.0.1: {}

  get-symbol-description@1.1.0:
    dependencies:
      call-bound: 1.0.4
      es-errors: 1.3.0
      get-intrinsic: 1.3.0

  get-tsconfig@4.10.0:
    dependencies:
      resolve-pkg-maps: 1.0.0

  git-raw-commits@4.0.0:
    dependencies:
      dargs: 8.1.0
      meow: 12.1.1
      split2: 4.2.0

  glob-parent@5.1.2:
    dependencies:
      is-glob: 4.0.3

  glob-parent@6.0.2:
    dependencies:
      is-glob: 4.0.3

  global-directory@4.0.1:
    dependencies:
      ini: 4.1.1

  globals@11.12.0: {}

  globals@14.0.0: {}

  globalthis@1.0.4:
    dependencies:
      define-properties: 1.2.1
      gopd: 1.2.0

  gopd@1.2.0: {}

  graceful-fs@4.2.11: {}

  graphemer@1.4.0: {}

  has-bigints@1.1.0: {}

  has-flag@4.0.0: {}

  has-property-descriptors@1.0.2:
    dependencies:
      es-define-property: 1.0.1

  has-proto@1.2.0:
    dependencies:
      dunder-proto: 1.0.1

  has-symbols@1.1.0: {}

  has-tostringtag@1.0.2:
    dependencies:
      has-symbols: 1.1.0

  hasown@2.0.2:
    dependencies:
      function-bind: 1.1.2

  https-proxy-agent@7.0.6(supports-color@9.4.0):
    dependencies:
      agent-base: 7.1.3
      debug: 4.4.0(supports-color@9.4.0)
    transitivePeerDependencies:
      - supports-color

  human-signals@5.0.0: {}

  husky@9.1.7: {}

  i@0.3.7: {}

  ignore@5.3.2: {}

  import-fresh@3.3.1:
    dependencies:
      parent-module: 1.0.1
      resolve-from: 4.0.0

  import-meta-resolve@4.1.0: {}

  imurmurhash@0.1.4: {}

  index-to-position@0.1.2: {}

  ini@4.1.1: {}

  input-format@0.3.14(react-dom@19.0.0(react@19.0.0))(react@19.0.0):
    dependencies:
      prop-types: 15.8.1
    optionalDependencies:
      react: 19.0.0
      react-dom: 19.0.0(react@19.0.0)

  internal-slot@1.1.0:
    dependencies:
      es-errors: 1.3.0
      hasown: 2.0.2
      side-channel: 1.1.0

  is-array-buffer@3.0.5:
    dependencies:
      call-bind: 1.0.8
      call-bound: 1.0.4
      get-intrinsic: 1.3.0

  is-arrayish@0.2.1: {}

  is-arrayish@0.3.2:
    optional: true

  is-async-function@2.1.1:
    dependencies:
      async-function: 1.0.0
      call-bound: 1.0.4
      get-proto: 1.0.1
      has-tostringtag: 1.0.2
      safe-regex-test: 1.1.0

  is-bigint@1.1.0:
    dependencies:
      has-bigints: 1.1.0

  is-boolean-object@1.2.2:
    dependencies:
      call-bound: 1.0.4
      has-tostringtag: 1.0.2

  is-bun-module@1.3.0:
    dependencies:
      semver: 7.7.1

  is-callable@1.2.7: {}

  is-core-module@2.16.1:
    dependencies:
      hasown: 2.0.2

  is-data-view@1.0.2:
    dependencies:
      call-bound: 1.0.4
      get-intrinsic: 1.3.0
      is-typed-array: 1.1.15

  is-date-object@1.1.0:
    dependencies:
      call-bound: 1.0.4
      has-tostringtag: 1.0.2

  is-extglob@2.1.1: {}

  is-finalizationregistry@1.1.1:
    dependencies:
      call-bound: 1.0.4

  is-fullwidth-code-point@3.0.0: {}

  is-fullwidth-code-point@4.0.0: {}

  is-fullwidth-code-point@5.0.0:
    dependencies:
      get-east-asian-width: 1.3.0

  is-generator-function@1.1.0:
    dependencies:
      call-bound: 1.0.4
      get-proto: 1.0.1
      has-tostringtag: 1.0.2
      safe-regex-test: 1.1.0

  is-glob@4.0.3:
    dependencies:
      is-extglob: 2.1.1

  is-map@2.0.3: {}

  is-number-object@1.1.1:
    dependencies:
      call-bound: 1.0.4
      has-tostringtag: 1.0.2

  is-number@7.0.0: {}

  is-obj@2.0.0: {}

  is-regex@1.2.1:
    dependencies:
      call-bound: 1.0.4
      gopd: 1.2.0
      has-tostringtag: 1.0.2
      hasown: 2.0.2

  is-set@2.0.3: {}

  is-shared-array-buffer@1.0.4:
    dependencies:
      call-bound: 1.0.4

  is-stream@3.0.0: {}

  is-string@1.1.1:
    dependencies:
      call-bound: 1.0.4
      has-tostringtag: 1.0.2

  is-symbol@1.1.1:
    dependencies:
      call-bound: 1.0.4
      has-symbols: 1.1.0
      safe-regex-test: 1.1.0

  is-text-path@2.0.0:
    dependencies:
      text-extensions: 2.4.0

  is-typed-array@1.1.15:
    dependencies:
      which-typed-array: 1.1.18

  is-weakmap@2.0.2: {}

  is-weakref@1.1.1:
    dependencies:
      call-bound: 1.0.4

  is-weakset@2.0.4:
    dependencies:
      call-bound: 1.0.4
      get-intrinsic: 1.3.0

  isarray@2.0.5: {}

  isexe@2.0.0: {}

  iterator.prototype@1.1.5:
    dependencies:
      define-data-property: 1.1.4
      es-object-atoms: 1.1.1
      get-intrinsic: 1.3.0
      get-proto: 1.0.1
      has-symbols: 1.1.0
      set-function-name: 2.0.2

  jiti@2.4.2: {}

  js-cookie@3.0.5: {}

  js-levenshtein@1.1.6: {}

  js-tokens@4.0.0: {}

  js-yaml@4.1.0:
    dependencies:
      argparse: 2.0.1

  jsesc@3.1.0: {}

  json-buffer@3.0.1: {}

  json-parse-even-better-errors@2.3.1: {}

  json-schema-traverse@0.4.1: {}

  json-schema-traverse@1.0.0: {}

  json-stable-stringify-without-jsonify@1.0.1: {}

  json5@1.0.2:
    dependencies:
      minimist: 1.2.8

  jsonparse@1.3.1: {}

  jsx-ast-utils@3.3.5:
    dependencies:
      array-includes: 3.1.8
      array.prototype.flat: 1.3.3
      object.assign: 4.1.7
      object.values: 1.2.1

  jwt-decode@4.0.0: {}

  keyv@4.5.4:
    dependencies:
      json-buffer: 3.0.1

  language-subtag-registry@0.3.23: {}

  language-tags@1.0.9:
    dependencies:
      language-subtag-registry: 0.3.23

  levn@0.4.1:
    dependencies:
      prelude-ls: 1.2.1
      type-check: 0.4.0

  libphonenumber-js@1.12.6: {}

  lightningcss-darwin-arm64@1.29.2:
    optional: true

  lightningcss-darwin-x64@1.29.2:
    optional: true

  lightningcss-freebsd-x64@1.29.2:
    optional: true

  lightningcss-linux-arm-gnueabihf@1.29.2:
    optional: true

  lightningcss-linux-arm64-gnu@1.29.2:
    optional: true

  lightningcss-linux-arm64-musl@1.29.2:
    optional: true

  lightningcss-linux-x64-gnu@1.29.2:
    optional: true

  lightningcss-linux-x64-musl@1.29.2:
    optional: true

  lightningcss-win32-arm64-msvc@1.29.2:
    optional: true

  lightningcss-win32-x64-msvc@1.29.2:
    optional: true

  lightningcss@1.29.2:
    dependencies:
      detect-libc: 2.0.3
    optionalDependencies:
      lightningcss-darwin-arm64: 1.29.2
      lightningcss-darwin-x64: 1.29.2
      lightningcss-freebsd-x64: 1.29.2
      lightningcss-linux-arm-gnueabihf: 1.29.2
      lightningcss-linux-arm64-gnu: 1.29.2
      lightningcss-linux-arm64-musl: 1.29.2
      lightningcss-linux-x64-gnu: 1.29.2
      lightningcss-linux-x64-musl: 1.29.2
      lightningcss-win32-arm64-msvc: 1.29.2
      lightningcss-win32-x64-msvc: 1.29.2

  lilconfig@3.1.3: {}

  lines-and-columns@1.2.4: {}

  lint-staged@15.4.3:
    dependencies:
      chalk: 5.4.1
      commander: 13.1.0
      debug: 4.4.0(supports-color@9.4.0)
      execa: 8.0.1
      lilconfig: 3.1.3
      listr2: 8.2.5
      micromatch: 4.0.8
      pidtree: 0.6.0
      string-argv: 0.3.2
      yaml: 2.7.0
    transitivePeerDependencies:
      - supports-color

  listr2@8.2.5:
    dependencies:
      cli-truncate: 4.0.0
      colorette: 2.0.20
      eventemitter3: 5.0.1
      log-update: 6.1.0
      rfdc: 1.4.1
      wrap-ansi: 9.0.0

  locate-path@6.0.0:
    dependencies:
      p-locate: 5.0.0

  locate-path@7.2.0:
    dependencies:
      p-locate: 6.0.0

  lodash.camelcase@4.3.0: {}

  lodash.isplainobject@4.0.6: {}

  lodash.kebabcase@4.1.1: {}

  lodash.merge@4.6.2: {}

  lodash.mergewith@4.6.2: {}

  lodash.snakecase@4.1.1: {}

  lodash.startcase@4.4.0: {}

  lodash.uniq@4.5.0: {}

  lodash.upperfirst@4.3.1: {}

  log-update@6.1.0:
    dependencies:
      ansi-escapes: 7.0.0
      cli-cursor: 5.0.0
      slice-ansi: 7.1.0
      strip-ansi: 7.1.0
      wrap-ansi: 9.0.0

  loose-envify@1.4.0:
    dependencies:
      js-tokens: 4.0.0

  lucide-react@0.477.0(react@19.0.0):
    dependencies:
      react: 19.0.0

  math-intrinsics@1.1.0: {}

  meow@12.1.1: {}

  merge-stream@2.0.0: {}

  merge2@1.4.1: {}

  micromatch@4.0.8:
    dependencies:
      braces: 3.0.3
      picomatch: 2.3.1

  mime-db@1.52.0: {}

  mime-types@2.1.35:
    dependencies:
      mime-db: 1.52.0

  mimic-fn@4.0.0: {}

  mimic-function@5.0.1: {}

  minimatch@3.1.2:
    dependencies:
      brace-expansion: 1.1.11

  minimatch@5.1.6:
    dependencies:
      brace-expansion: 2.0.1

  minimatch@9.0.5:
    dependencies:
      brace-expansion: 2.0.1

  minimist@1.2.8: {}

  ms@2.1.3: {}

  nanoid@3.3.8: {}

  natural-compare@1.4.0: {}

  next-themes@0.4.4(react-dom@19.0.0(react@19.0.0))(react@19.0.0):
    dependencies:
      react: 19.0.0
      react-dom: 19.0.0(react@19.0.0)

  next@15.2.1(react-dom@19.0.0(react@19.0.0))(react@19.0.0):
    dependencies:
      '@next/env': 15.2.1
      '@swc/counter': 0.1.3
      '@swc/helpers': 0.5.15
      busboy: 1.6.0
      caniuse-lite: 1.0.30001702
      postcss: 8.4.31
      react: 19.0.0
      react-dom: 19.0.0(react@19.0.0)
      styled-jsx: 5.1.6(react@19.0.0)
    optionalDependencies:
      '@next/swc-darwin-arm64': 15.2.1
      '@next/swc-darwin-x64': 15.2.1
      '@next/swc-linux-arm64-gnu': 15.2.1
      '@next/swc-linux-arm64-musl': 15.2.1
      '@next/swc-linux-x64-gnu': 15.2.1
      '@next/swc-linux-x64-musl': 15.2.1
      '@next/swc-win32-arm64-msvc': 15.2.1
      '@next/swc-win32-x64-msvc': 15.2.1
      sharp: 0.33.5
    transitivePeerDependencies:
      - '@babel/core'
      - babel-plugin-macros

  npm-run-path@5.3.0:
    dependencies:
      path-key: 4.0.0

  object-assign@4.1.1: {}

  object-inspect@1.13.4: {}

  object-keys@1.1.1: {}

  object.assign@4.1.7:
    dependencies:
      call-bind: 1.0.8
      call-bound: 1.0.4
      define-properties: 1.2.1
      es-object-atoms: 1.1.1
      has-symbols: 1.1.0
      object-keys: 1.1.1

  object.entries@1.1.8:
    dependencies:
      call-bind: 1.0.8
      define-properties: 1.2.1
      es-object-atoms: 1.1.1

  object.fromentries@2.0.8:
    dependencies:
      call-bind: 1.0.8
      define-properties: 1.2.1
      es-abstract: 1.23.9
      es-object-atoms: 1.1.1

  object.groupby@1.0.3:
    dependencies:
      call-bind: 1.0.8
      define-properties: 1.2.1
      es-abstract: 1.23.9

  object.values@1.2.1:
    dependencies:
      call-bind: 1.0.8
      call-bound: 1.0.4
      define-properties: 1.2.1
      es-object-atoms: 1.1.1

  onetime@6.0.0:
    dependencies:
      mimic-fn: 4.0.0

  onetime@7.0.0:
    dependencies:
      mimic-function: 5.0.1

  openapi-typescript@7.6.1(typescript@5.8.2):
    dependencies:
      '@redocly/openapi-core': 1.33.0(supports-color@9.4.0)
      ansi-colors: 4.1.3
      change-case: 5.4.4
      parse-json: 8.1.0
      supports-color: 9.4.0
      typescript: 5.8.2
      yargs-parser: 21.1.1

  optionator@0.9.4:
    dependencies:
      deep-is: 0.1.4
      fast-levenshtein: 2.0.6
      levn: 0.4.1
      prelude-ls: 1.2.1
      type-check: 0.4.0
      word-wrap: 1.2.5

  own-keys@1.0.1:
    dependencies:
      get-intrinsic: 1.3.0
      object-keys: 1.1.1
      safe-push-apply: 1.0.0

  p-limit@3.1.0:
    dependencies:
      yocto-queue: 0.1.0

  p-limit@4.0.0:
    dependencies:
      yocto-queue: 1.2.0

  p-locate@5.0.0:
    dependencies:
      p-limit: 3.1.0

  p-locate@6.0.0:
    dependencies:
      p-limit: 4.0.0

  parent-module@1.0.1:
    dependencies:
      callsites: 3.1.0

  parse-json@5.2.0:
    dependencies:
      '@babel/code-frame': 7.26.2
      error-ex: 1.3.2
      json-parse-even-better-errors: 2.3.1
      lines-and-columns: 1.2.4

  parse-json@8.1.0:
    dependencies:
      '@babel/code-frame': 7.26.2
      index-to-position: 0.1.2
      type-fest: 4.37.0

  path-exists@4.0.0: {}

  path-exists@5.0.0: {}

  path-key@3.1.1: {}

  path-key@4.0.0: {}

  path-parse@1.0.7: {}

  picocolors@1.1.1: {}

  picomatch@2.3.1: {}

  picomatch@4.0.2: {}

  pidtree@0.6.0: {}

  pluralize@8.0.0: {}

  possible-typed-array-names@1.1.0: {}

  postcss@8.4.31:
    dependencies:
      nanoid: 3.3.8
      picocolors: 1.1.1
      source-map-js: 1.2.1

  postcss@8.5.3:
    dependencies:
      nanoid: 3.3.8
      picocolors: 1.1.1
      source-map-js: 1.2.1

  prelude-ls@1.2.1: {}

  prettier-linter-helpers@1.0.0:
    dependencies:
      fast-diff: 1.3.0

  prettier-plugin-sort-json@4.1.1(prettier@3.4.2):
    dependencies:
      prettier: 3.4.2

  prettier@3.4.2: {}

  prop-types@15.8.1:
    dependencies:
      loose-envify: 1.4.0
      object-assign: 4.1.1
      react-is: 16.13.1

  proxy-from-env@1.1.0: {}

  punycode@2.3.1: {}

  queue-microtask@1.2.3: {}

  react-dom@19.0.0(react@19.0.0):
    dependencies:
      react: 19.0.0
      scheduler: 0.25.0

  react-hook-form@7.54.2(react@19.0.0):
    dependencies:
      react: 19.0.0

  react-is@16.13.1: {}

  react-phone-number-input@3.4.12(react-dom@19.0.0(react@19.0.0))(react@19.0.0):
    dependencies:
      classnames: 2.5.1
      country-flag-icons: 1.5.18
      input-format: 0.3.14(react-dom@19.0.0(react@19.0.0))(react@19.0.0)
      libphonenumber-js: 1.12.6
      prop-types: 15.8.1
      react: 19.0.0
      react-dom: 19.0.0(react@19.0.0)

  react-remove-scroll-bar@2.3.8(@types/react@19.0.10)(react@19.0.0):
    dependencies:
      react: 19.0.0
      react-style-singleton: 2.2.3(@types/react@19.0.10)(react@19.0.0)
      tslib: 2.8.1
    optionalDependencies:
      '@types/react': 19.0.10

  react-remove-scroll@2.5.5(@types/react@19.0.10)(react@19.0.0):
    dependencies:
      react: 19.0.0
      react-remove-scroll-bar: 2.3.8(@types/react@19.0.10)(react@19.0.0)
      react-style-singleton: 2.2.3(@types/react@19.0.10)(react@19.0.0)
      tslib: 2.8.1
      use-callback-ref: 1.3.3(@types/react@19.0.10)(react@19.0.0)
      use-sidecar: 1.1.3(@types/react@19.0.10)(react@19.0.0)
    optionalDependencies:
      '@types/react': 19.0.10

  react-remove-scroll@2.6.3(@types/react@19.0.10)(react@19.0.0):
    dependencies:
      react: 19.0.0
      react-remove-scroll-bar: 2.3.8(@types/react@19.0.10)(react@19.0.0)
      react-style-singleton: 2.2.3(@types/react@19.0.10)(react@19.0.0)
      tslib: 2.8.1
      use-callback-ref: 1.3.3(@types/react@19.0.10)(react@19.0.0)
      use-sidecar: 1.1.3(@types/react@19.0.10)(react@19.0.0)
    optionalDependencies:
      '@types/react': 19.0.10

  react-resizable-panels@2.1.7(react-dom@19.0.0(react@19.0.0))(react@19.0.0):
    dependencies:
      react: 19.0.0
      react-dom: 19.0.0(react@19.0.0)

  react-style-singleton@2.2.3(@types/react@19.0.10)(react@19.0.0):
    dependencies:
      get-nonce: 1.0.1
      react: 19.0.0
      tslib: 2.8.1
    optionalDependencies:
      '@types/react': 19.0.10

  react@19.0.0: {}

  reflect.getprototypeof@1.0.10:
    dependencies:
      call-bind: 1.0.8
      define-properties: 1.2.1
      es-abstract: 1.23.9
      es-errors: 1.3.0
      es-object-atoms: 1.1.1
      get-intrinsic: 1.3.0
      get-proto: 1.0.1
      which-builtin-type: 1.2.1

  regenerator-runtime@0.14.1: {}

  regexp.prototype.flags@1.5.4:
    dependencies:
      call-bind: 1.0.8
      define-properties: 1.2.1
      es-errors: 1.3.0
      get-proto: 1.0.1
      gopd: 1.2.0
      set-function-name: 2.0.2

  require-directory@2.1.1: {}

  require-from-string@2.0.2: {}

  resolve-from@4.0.0: {}

  resolve-from@5.0.0: {}

  resolve-pkg-maps@1.0.0: {}

  resolve@1.22.10:
    dependencies:
      is-core-module: 2.16.1
      path-parse: 1.0.7
      supports-preserve-symlinks-flag: 1.0.0

  resolve@2.0.0-next.5:
    dependencies:
      is-core-module: 2.16.1
      path-parse: 1.0.7
      supports-preserve-symlinks-flag: 1.0.0

  restore-cursor@5.1.0:
    dependencies:
      onetime: 7.0.0
      signal-exit: 4.1.0

  reusify@1.1.0: {}

  rfdc@1.4.1: {}

  run-parallel@1.2.0:
    dependencies:
      queue-microtask: 1.2.3

  safe-array-concat@1.1.3:
    dependencies:
      call-bind: 1.0.8
      call-bound: 1.0.4
      get-intrinsic: 1.3.0
      has-symbols: 1.1.0
      isarray: 2.0.5

  safe-push-apply@1.0.0:
    dependencies:
      es-errors: 1.3.0
      isarray: 2.0.5

  safe-regex-test@1.1.0:
    dependencies:
      call-bound: 1.0.4
      es-errors: 1.3.0
      is-regex: 1.2.1

  scheduler@0.25.0: {}

  semver@6.3.1: {}

  semver@7.7.1: {}

  set-function-length@1.2.2:
    dependencies:
      define-data-property: 1.1.4
      es-errors: 1.3.0
      function-bind: 1.1.2
      get-intrinsic: 1.3.0
      gopd: 1.2.0
      has-property-descriptors: 1.0.2

  set-function-name@2.0.2:
    dependencies:
      define-data-property: 1.1.4
      es-errors: 1.3.0
      functions-have-names: 1.2.3
      has-property-descriptors: 1.0.2

  set-proto@1.0.0:
    dependencies:
      dunder-proto: 1.0.1
      es-errors: 1.3.0
      es-object-atoms: 1.1.1

  sharp@0.33.5:
    dependencies:
      color: 4.2.3
      detect-libc: 2.0.3
      semver: 7.7.1
    optionalDependencies:
      '@img/sharp-darwin-arm64': 0.33.5
      '@img/sharp-darwin-x64': 0.33.5
      '@img/sharp-libvips-darwin-arm64': 1.0.4
      '@img/sharp-libvips-darwin-x64': 1.0.4
      '@img/sharp-libvips-linux-arm': 1.0.5
      '@img/sharp-libvips-linux-arm64': 1.0.4
      '@img/sharp-libvips-linux-s390x': 1.0.4
      '@img/sharp-libvips-linux-x64': 1.0.4
      '@img/sharp-libvips-linuxmusl-arm64': 1.0.4
      '@img/sharp-libvips-linuxmusl-x64': 1.0.4
      '@img/sharp-linux-arm': 0.33.5
      '@img/sharp-linux-arm64': 0.33.5
      '@img/sharp-linux-s390x': 0.33.5
      '@img/sharp-linux-x64': 0.33.5
      '@img/sharp-linuxmusl-arm64': 0.33.5
      '@img/sharp-linuxmusl-x64': 0.33.5
      '@img/sharp-wasm32': 0.33.5
      '@img/sharp-win32-ia32': 0.33.5
      '@img/sharp-win32-x64': 0.33.5
    optional: true

  shebang-command@2.0.0:
    dependencies:
      shebang-regex: 3.0.0

  shebang-regex@3.0.0: {}

  side-channel-list@1.0.0:
    dependencies:
      es-errors: 1.3.0
      object-inspect: 1.13.4

  side-channel-map@1.0.1:
    dependencies:
      call-bound: 1.0.4
      es-errors: 1.3.0
      get-intrinsic: 1.3.0
      object-inspect: 1.13.4

  side-channel-weakmap@1.0.2:
    dependencies:
      call-bound: 1.0.4
      es-errors: 1.3.0
      get-intrinsic: 1.3.0
      object-inspect: 1.13.4
      side-channel-map: 1.0.1

  side-channel@1.1.0:
    dependencies:
      es-errors: 1.3.0
      object-inspect: 1.13.4
      side-channel-list: 1.0.0
      side-channel-map: 1.0.1
      side-channel-weakmap: 1.0.2

  signal-exit@4.1.0: {}

  simple-swizzle@0.2.2:
    dependencies:
      is-arrayish: 0.3.2
    optional: true

  slice-ansi@5.0.0:
    dependencies:
      ansi-styles: 6.2.1
      is-fullwidth-code-point: 4.0.0

  slice-ansi@7.1.0:
    dependencies:
      ansi-styles: 6.2.1
      is-fullwidth-code-point: 5.0.0

  sonner@2.0.1(react-dom@19.0.0(react@19.0.0))(react@19.0.0):
    dependencies:
      react: 19.0.0
      react-dom: 19.0.0(react@19.0.0)

  source-map-js@1.2.1: {}

  split2@4.2.0: {}

  stable-hash@0.0.4: {}

  streamsearch@1.1.0: {}

  string-argv@0.3.2: {}

  string-width@4.2.3:
    dependencies:
      emoji-regex: 8.0.0
      is-fullwidth-code-point: 3.0.0
      strip-ansi: 6.0.1

  string-width@7.2.0:
    dependencies:
      emoji-regex: 10.4.0
      get-east-asian-width: 1.3.0
      strip-ansi: 7.1.0

  string.prototype.includes@2.0.1:
    dependencies:
      call-bind: 1.0.8
      define-properties: 1.2.1
      es-abstract: 1.23.9

  string.prototype.matchall@4.0.12:
    dependencies:
      call-bind: 1.0.8
      call-bound: 1.0.4
      define-properties: 1.2.1
      es-abstract: 1.23.9
      es-errors: 1.3.0
      es-object-atoms: 1.1.1
      get-intrinsic: 1.3.0
      gopd: 1.2.0
      has-symbols: 1.1.0
      internal-slot: 1.1.0
      regexp.prototype.flags: 1.5.4
      set-function-name: 2.0.2
      side-channel: 1.1.0

  string.prototype.repeat@1.0.0:
    dependencies:
      define-properties: 1.2.1
      es-abstract: 1.23.9

  string.prototype.trim@1.2.10:
    dependencies:
      call-bind: 1.0.8
      call-bound: 1.0.4
      define-data-property: 1.1.4
      define-properties: 1.2.1
      es-abstract: 1.23.9
      es-object-atoms: 1.1.1
      has-property-descriptors: 1.0.2

  string.prototype.trimend@1.0.9:
    dependencies:
      call-bind: 1.0.8
      call-bound: 1.0.4
      define-properties: 1.2.1
      es-object-atoms: 1.1.1

  string.prototype.trimstart@1.0.8:
    dependencies:
      call-bind: 1.0.8
      define-properties: 1.2.1
      es-object-atoms: 1.1.1

  strip-ansi@6.0.1:
    dependencies:
      ansi-regex: 5.0.1

  strip-ansi@7.1.0:
    dependencies:
      ansi-regex: 6.1.0

  strip-bom@3.0.0: {}

  strip-final-newline@3.0.0: {}

  strip-json-comments@3.1.1: {}

  styled-jsx@5.1.6(react@19.0.0):
    dependencies:
      client-only: 0.0.1
      react: 19.0.0

  supports-color@7.2.0:
    dependencies:
      has-flag: 4.0.0

  supports-color@9.4.0: {}

  supports-preserve-symlinks-flag@1.0.0: {}

  synckit@0.9.2:
    dependencies:
      '@pkgr/core': 0.1.1
      tslib: 2.8.1

  tailwind-merge@3.0.2: {}

  tailwindcss-animate@1.0.7(tailwindcss@4.0.11):
    dependencies:
      tailwindcss: 4.0.11

  tailwindcss@4.0.11: {}

  tapable@2.2.1: {}

  text-extensions@2.4.0: {}

  through@2.3.8: {}

  tinyexec@0.3.2: {}

  tinyglobby@0.2.12:
    dependencies:
      fdir: 6.4.3(picomatch@4.0.2)
      picomatch: 4.0.2

  to-regex-range@5.0.1:
    dependencies:
      is-number: 7.0.0

  ts-api-utils@2.0.1(typescript@5.8.2):
    dependencies:
      typescript: 5.8.2

  tsconfig-paths@3.15.0:
    dependencies:
      '@types/json5': 0.0.29
      json5: 1.0.2
      minimist: 1.2.8
      strip-bom: 3.0.0

  tslib@2.8.1: {}

  type-check@0.4.0:
    dependencies:
      prelude-ls: 1.2.1

  type-fest@4.37.0: {}

  typed-array-buffer@1.0.3:
    dependencies:
      call-bound: 1.0.4
      es-errors: 1.3.0
      is-typed-array: 1.1.15

  typed-array-byte-length@1.0.3:
    dependencies:
      call-bind: 1.0.8
      for-each: 0.3.5
      gopd: 1.2.0
      has-proto: 1.2.0
      is-typed-array: 1.1.15

  typed-array-byte-offset@1.0.4:
    dependencies:
      available-typed-arrays: 1.0.7
      call-bind: 1.0.8
      for-each: 0.3.5
      gopd: 1.2.0
      has-proto: 1.2.0
      is-typed-array: 1.1.15
      reflect.getprototypeof: 1.0.10

  typed-array-length@1.0.7:
    dependencies:
      call-bind: 1.0.8
      for-each: 0.3.5
      gopd: 1.2.0
      is-typed-array: 1.1.15
      possible-typed-array-names: 1.1.0
      reflect.getprototypeof: 1.0.10

  typescript@5.8.2: {}

  unbox-primitive@1.1.0:
    dependencies:
      call-bound: 1.0.4
      has-bigints: 1.1.0
      has-symbols: 1.1.0
      which-boxed-primitive: 1.1.1

  undici-types@6.19.8: {}

  unicorn-magic@0.1.0: {}

  uri-js-replace@1.0.1: {}

  uri-js@4.4.1:
    dependencies:
      punycode: 2.3.1

  use-callback-ref@1.3.3(@types/react@19.0.10)(react@19.0.0):
    dependencies:
      react: 19.0.0
      tslib: 2.8.1
    optionalDependencies:
      '@types/react': 19.0.10

  use-sidecar@1.1.3(@types/react@19.0.10)(react@19.0.0):
    dependencies:
      detect-node-es: 1.1.0
      react: 19.0.0
      tslib: 2.8.1
    optionalDependencies:
      '@types/react': 19.0.10

  which-boxed-primitive@1.1.1:
    dependencies:
      is-bigint: 1.1.0
      is-boolean-object: 1.2.2
      is-number-object: 1.1.1
      is-string: 1.1.1
      is-symbol: 1.1.1

  which-builtin-type@1.2.1:
    dependencies:
      call-bound: 1.0.4
      function.prototype.name: 1.1.8
      has-tostringtag: 1.0.2
      is-async-function: 2.1.1
      is-date-object: 1.1.0
      is-finalizationregistry: 1.1.1
      is-generator-function: 1.1.0
      is-regex: 1.2.1
      is-weakref: 1.1.1
      isarray: 2.0.5
      which-boxed-primitive: 1.1.1
      which-collection: 1.0.2
      which-typed-array: 1.1.18

  which-collection@1.0.2:
    dependencies:
      is-map: 2.0.3
      is-set: 2.0.3
      is-weakmap: 2.0.2
      is-weakset: 2.0.4

  which-typed-array@1.1.18:
    dependencies:
      available-typed-arrays: 1.0.7
      call-bind: 1.0.8
      call-bound: 1.0.4
      for-each: 0.3.5
      gopd: 1.2.0
      has-tostringtag: 1.0.2

  which@2.0.2:
    dependencies:
      isexe: 2.0.0

  word-wrap@1.2.5: {}

  wrap-ansi@7.0.0:
    dependencies:
      ansi-styles: 4.3.0
      string-width: 4.2.3
      strip-ansi: 6.0.1

  wrap-ansi@9.0.0:
    dependencies:
      ansi-styles: 6.2.1
      string-width: 7.2.0
      strip-ansi: 7.1.0

  y18n@5.0.8: {}

  yaml-ast-parser@0.0.43: {}

  yaml@2.7.0: {}

  yargs-parser@21.1.1: {}

  yargs@17.7.2:
    dependencies:
      cliui: 8.0.1
      escalade: 3.2.0
      get-caller-file: 2.0.5
      require-directory: 2.1.1
      string-width: 4.2.3
      y18n: 5.0.8
      yargs-parser: 21.1.1

  yocto-queue@0.1.0: {}

  yocto-queue@1.2.0: {}

  zod@3.24.2: {}

  zustand@5.0.3(@types/react@19.0.10)(react@19.0.0):
    optionalDependencies:
      '@types/react': 19.0.10
      react: 19.0.0<|MERGE_RESOLUTION|>--- conflicted
+++ resolved
@@ -80,15 +80,9 @@
       cmdk:
         specifier: 1.0.0
         version: 1.0.0(@types/react-dom@19.0.4(@types/react@19.0.10))(@types/react@19.0.10)(react-dom@19.0.0(react@19.0.0))(react@19.0.0)
-<<<<<<< HEAD
-      i:
-        specifier: ^0.3.7
-        version: 0.3.7
-=======
       generate-password:
         specifier: ^1.7.1
         version: 1.7.1
->>>>>>> e9a97c55
       js-cookie:
         specifier: ^3.0.5
         version: 3.0.5
@@ -119,12 +113,9 @@
       react-phone-number-input:
         specifier: ^3.4.12
         version: 3.4.12(react-dom@19.0.0(react@19.0.0))(react@19.0.0)
-<<<<<<< HEAD
-=======
       react-resizable-panels:
         specifier: ^2.1.7
         version: 2.1.7(react-dom@19.0.0(react@19.0.0))(react@19.0.0)
->>>>>>> e9a97c55
       sonner:
         specifier: ^2.0.1
         version: 2.0.1(react-dom@19.0.0(react@19.0.0))(react@19.0.0)
